{
    "python-envs.defaultEnvManager": "ms-python.python:system",
    "python-envs.pythonProjects": [],
<<<<<<< HEAD
    "chat.mcp.autostart": "onlyNew"
=======
    "css.lint.unknownAtRules": "ignore",
    "scss.lint.unknownAtRules": "ignore",
    "less.lint.unknownAtRules": "ignore"
>>>>>>> 97708c1c
}<|MERGE_RESOLUTION|>--- conflicted
+++ resolved
@@ -1,11 +1,8 @@
 {
     "python-envs.defaultEnvManager": "ms-python.python:system",
     "python-envs.pythonProjects": [],
-<<<<<<< HEAD
-    "chat.mcp.autostart": "onlyNew"
-=======
+    "chat.mcp.autostart": "onlyNew",
     "css.lint.unknownAtRules": "ignore",
     "scss.lint.unknownAtRules": "ignore",
     "less.lint.unknownAtRules": "ignore"
->>>>>>> 97708c1c
 }