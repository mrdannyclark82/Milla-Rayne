/**
 * SQLite Storage Implementation
 * Enhanced memory system with session tracking, usage patterns, and timestamps
 */

import Database from 'better-sqlite3';
import type {
  User,
  InsertUser,
  Message,
  InsertMessage,
  AiUpdate,
  InsertAiUpdate,
  DailySuggestion,
  InsertDailySuggestion,
  UserSession,
  MemorySummary,
  InsertMemorySummary,
  YoutubeKnowledge,
  InsertYoutubeKnowledge,
} from '../shared/schema';
import { randomUUID } from 'crypto';
import path from 'path';
import { fileURLToPath } from 'url';
import fs from 'fs';
import { encrypt, decrypt, isEncryptionEnabled, getMemoryKey } from './crypto';

const __filename = fileURLToPath(import.meta.url);
const __dirname = path.dirname(__filename);

const DB_PATH = path.resolve(__dirname, '..', 'memory', 'milla.db');

export interface IStorage {
  getUser(id: string): Promise<User | undefined>;
  getUserByUsername(username: string): Promise<User | undefined>;
  getUserByEmail(email: string): Promise<User | undefined>;
  getUserById(id: string): Promise<User | undefined>;
  createUser(user: InsertUser): Promise<User>;
  updateUserLastLogin(userId: string): Promise<void>;
  updateUserAIModel(userId: string, model: string): Promise<void>;

  // User Session methods
  createUserSession(session: any): Promise<any>;
  getUserSessionByToken(token: string): Promise<any | null>;
  deleteUserSession(sessionId: string): Promise<void>;

  createMessage(message: InsertMessage): Promise<Message>;
  getMessages(userId?: string): Promise<Message[]>;
  getMessageById(id: string): Promise<Message | undefined>;

  // Enhanced session tracking methods
  createSession(userId: string): Promise<SessionInfo>;
  endSession(sessionId: string, lastMessages: string[]): Promise<void>;
  getSessionStats(userId?: string): Promise<SessionStats>;
  getUsagePatterns(userId?: string): Promise<UsagePattern[]>;

  // AI Updates methods
  createAiUpdate(update: InsertAiUpdate): Promise<AiUpdate>;
  getTopAiUpdates(limit: number): Promise<AiUpdate[]>;
  getAiUpdateById(id: string): Promise<AiUpdate | undefined>;
  markAiUpdateApplied(id: string): Promise<void>;

  // Daily Suggestions methods
  createDailySuggestion(
    suggestion: InsertDailySuggestion
  ): Promise<DailySuggestion>;
  getDailySuggestionByDate(date: string): Promise<DailySuggestion | null>;
  markDailySuggestionDelivered(date: string): Promise<boolean>;

  // Voice Consent methods
  getVoiceConsent(
    userId: string,
    consentType: string
  ): Promise<VoiceConsent | null>;
  grantVoiceConsent(
    userId: string,
    consentType: string,
    consentText: string,
    metadata?: any
  ): Promise<VoiceConsent>;
  revokeVoiceConsent(userId: string, consentType: string): Promise<boolean>;
  hasVoiceConsent(userId: string, consentType: string): Promise<boolean>;

  // OAuth Token methods
  createOAuthToken(token: any): Promise<any>;
  getOAuthToken(userId: string, provider: string): Promise<any | null>;
  updateOAuthToken(id: string, token: any): Promise<void>;
  deleteOAuthToken(id: string): Promise<void>;

  // Memory Summaries methods
  createMemorySummary(summary: InsertMemorySummary): Promise<MemorySummary>;
  getMemorySummaries(userId: string, limit?: number): Promise<MemorySummary[]>;
  searchMemorySummaries(
    userId: string,
    query: string,
    limit?: number
  ): Promise<MemorySummary[]>;

  // YouTube Knowledge Base methods
  saveYoutubeKnowledge(
    knowledge: InsertYoutubeKnowledge
  ): Promise<YoutubeKnowledge>;
  getYoutubeKnowledgeByVideoId(
    videoId: string,
    userId: string
  ): Promise<YoutubeKnowledge | null>;
  searchYoutubeKnowledge(filters: any): Promise<YoutubeKnowledge[]>;
  incrementYoutubeWatchCount(videoId: string, userId: string): Promise<void>;
}

export interface SessionInfo {
  sessionId: string;
  userId: string;
  startTime: Date;
  endTime?: Date;
  messageCount: number;
  lastTwoMessages?: string[];
}

export interface SessionStats {
  totalSessions: number;
  averageSessionLength: number; // in minutes
  averageTimeBetweenSessions: number; // in minutes
  totalMessages: number;
  averageMessagesPerSession: number;
}

export interface UsagePattern {
  dayOfWeek: string;
  hourOfDay: number;
  sessionCount: number;
  messageCount: number;
}

export interface VoiceConsent {
  id: string;
  userId: string;
  consentType: 'voice_cloning' | 'voice_persona' | 'voice_synthesis';
  granted: boolean;
  grantedAt?: Date;
  revokedAt?: Date;
  consentText: string;
  metadata?: any;
  createdAt: Date;
}

export class SqliteStorage implements IStorage {
  private db: Database.Database;

  constructor() {
    // Ensure memory directory exists
    const memoryDir = path.dirname(DB_PATH);
    if (!fs.existsSync(memoryDir)) {
      fs.mkdirSync(memoryDir, { recursive: true });
    }

    this.db = new Database(DB_PATH);
    this.initializeDatabase();
  }

  private initializeDatabase(): void {
    // Enable WAL mode for better performance
    this.db.pragma('journal_mode = WAL');

    // Create users table
    console.debug('sqlite: creating users table');
    this.db.exec(`
      CREATE TABLE IF NOT EXISTS users (
        id TEXT PRIMARY KEY,
        username TEXT NOT NULL UNIQUE,
        email TEXT NOT NULL UNIQUE,
        password TEXT NOT NULL,
        preferred_ai_model TEXT DEFAULT 'minimax',
        created_at DATETIME DEFAULT CURRENT_TIMESTAMP,
        last_login_at DATETIME
      )
    `);

    // Create user_sessions table
    console.debug('sqlite: creating user_sessions table');
    this.db.exec(`
      CREATE TABLE IF NOT EXISTS user_sessions (
        id TEXT PRIMARY KEY,
        user_id TEXT NOT NULL,
        session_token TEXT NOT NULL UNIQUE,
        expires_at DATETIME NOT NULL,
        created_at DATETIME DEFAULT CURRENT_TIMESTAMP,
        FOREIGN KEY (user_id) REFERENCES users(id) ON DELETE CASCADE
      )
    `);

    // Create enhanced messages table with session tracking
    console.debug('sqlite: creating messages table');
    this.db.exec(`
      CREATE TABLE IF NOT EXISTS messages (
        id TEXT PRIMARY KEY,
        content TEXT NOT NULL,
        role TEXT NOT NULL CHECK(role IN ('user', 'assistant')),
        personality_mode TEXT CHECK(personality_mode IN ('coach', 'empathetic', 'strategic', 'creative', 'roleplay')),
        display_role TEXT,
        timestamp DATETIME NOT NULL DEFAULT CURRENT_TIMESTAMP,
        user_id TEXT,
        session_id TEXT,
        FOREIGN KEY (user_id) REFERENCES users(id),
        FOREIGN KEY (session_id) REFERENCES sessions(id)
      )
    `);

    // If the messages table exists from an older schema, ensure the display_role
    // column is present. SQLite doesn't support DROP COLUMN easily, but ADD COLUMN
    // is supported and harmless if the column already exists.
    try {
      const msgCols = this.db.prepare("PRAGMA table_info('messages')").all() as { name: string }[];
      const hasDisplayRole = msgCols.some((c) => c.name === 'display_role');
      if (!hasDisplayRole) {
        console.log('sqlite: migrating messages table to add display_role column');
        this.db.exec(`ALTER TABLE messages ADD COLUMN display_role TEXT`);
      }
    } catch (err) {
      console.warn('sqlite: warning while ensuring messages.display_role column', err);
    }

    // Create sessions table for tracking conversation sessions
    console.debug('sqlite: creating sessions table');
    this.db.exec(`
      CREATE TABLE IF NOT EXISTS sessions (
        id TEXT PRIMARY KEY,
        user_id TEXT,
        start_time DATETIME NOT NULL DEFAULT CURRENT_TIMESTAMP,
        end_time DATETIME,
        message_count INTEGER DEFAULT 0,
        last_two_messages TEXT,
        session_duration_minutes REAL,
        FOREIGN KEY (user_id) REFERENCES users(id)
      )
    `);

    // Create usage patterns table
    console.debug('sqlite: creating usage_patterns table');
    this.db.exec(`
      CREATE TABLE IF NOT EXISTS usage_patterns (
        id INTEGER PRIMARY KEY AUTOINCREMENT,
        user_id TEXT,
        day_of_week TEXT NOT NULL,
        hour_of_day INTEGER NOT NULL,
        session_count INTEGER DEFAULT 0,
        message_count INTEGER DEFAULT 0,
        last_updated DATETIME DEFAULT CURRENT_TIMESTAMP,
        FOREIGN KEY (user_id) REFERENCES users(id),
        UNIQUE(user_id, day_of_week, hour_of_day)
      )
    `);

    // Create AI updates table for predictive updates feature
    // AI updates table is defined later with the full schema (description, category, priority, etc.)

    // Create indexes for better query performance (moved to after ai_updates full schema)

    // Create ai_updates table for predictive updates (RSS feed data)
    // Check if table exists with old schema and migrate if needed
    console.debug('sqlite: creating ai_updates table');

    // Check if ai_updates table exists and has the correct schema
    const tableInfo = this.db
      .prepare(
        "SELECT name FROM sqlite_master WHERE type='table' AND name='ai_updates'"
      )
      .get() as { name: string } | undefined;

    if (tableInfo) {
      // Table exists, check if it has the 'source' column (new schema)
      const columns = this.db
        .prepare("PRAGMA table_info('ai_updates')")
        .all() as { name: string }[];
      const hasSourceColumn = columns.some((col) => col.name === 'source');

      if (!hasSourceColumn) {
        // Old schema detected, migrate to new RSS feed structure
        console.log(
          'sqlite: migrating ai_updates table to new schema (RSS feed structure)'
        );

        // Drop old indexes first to prevent "no such column" errors
        // The old schema had indexes on 'priority', 'applied_at', 'category' columns
        // which don't exist in the new RSS feed schema
        this.db.exec(`
          DROP INDEX IF EXISTS idx_ai_updates_priority;
          DROP INDEX IF EXISTS idx_ai_updates_applied;
          DROP INDEX IF EXISTS idx_ai_updates_category;
        `);

        // Now drop and recreate the table with new schema
        this.db.exec('DROP TABLE IF EXISTS ai_updates');
      }
    }

    this.db.exec(`
      CREATE TABLE IF NOT EXISTS ai_updates (
        id TEXT PRIMARY KEY,
        title TEXT NOT NULL,
        url TEXT UNIQUE NOT NULL,
        source TEXT NOT NULL,
        published TEXT,
        summary TEXT,
        tags TEXT,
        relevance REAL DEFAULT 0,
        created_at TEXT NOT NULL DEFAULT (datetime('now'))
      )
    `);

    // Create suggestion_updates table for daily AI improvement suggestions
    console.debug('sqlite: creating suggestion_updates table');
    // Ensure migration compatibility: older schema may have used 'relevance' or 'relevance_score'
    this.db.exec(`
      CREATE TABLE IF NOT EXISTS suggestion_updates (
        id TEXT PRIMARY KEY,
        title TEXT NOT NULL,
        url TEXT,
        source TEXT,
        description TEXT,
        category TEXT,
        priority INTEGER DEFAULT 5,
        relevance_score REAL DEFAULT 0,
        metadata TEXT,
        published DATETIME,
        created_at DATETIME DEFAULT CURRENT_TIMESTAMP,
        applied_at DATETIME
      )
    `);

    // If an older column 'relevance' exists, migrate values into 'relevance_score' and drop the old column
    try {
      const cols = this.db
        .prepare("PRAGMA table_info('suggestion_updates')")
        .all() as { name: string }[];
      const hasRelevance = cols.some((c) => c.name === 'relevance');
      const hasRelevanceScore = cols.some((c) => c.name === 'relevance_score');

      if (hasRelevance && !hasRelevanceScore) {
        console.log(
          'sqlite: migrating suggestion_updates.relevance -> relevance_score'
        );
        // Add the new column
        this.db.exec(
          `ALTER TABLE suggestion_updates ADD COLUMN relevance_score REAL DEFAULT 0`
        );
        // Copy data
        this.db.exec(
          `UPDATE suggestion_updates SET relevance_score = relevance`
        );
        // Note: SQLite doesn't support DROP COLUMN prior to 3.35.0 in many environments, so we leave 'relevance' present.
      }
    } catch (err) {
      console.warn('sqlite: warning during suggestion_updates migration', err);
    }

    // Create daily_suggestions table
    console.debug('sqlite: creating daily_suggestions table');
    this.db.exec(`
      CREATE TABLE IF NOT EXISTS daily_suggestions (
        id TEXT PRIMARY KEY,
        date TEXT NOT NULL UNIQUE,
        suggestion_text TEXT NOT NULL,
        metadata TEXT,
        created_at DATETIME NOT NULL DEFAULT CURRENT_TIMESTAMP,
        delivered_at DATETIME,
        is_delivered INTEGER NOT NULL DEFAULT 0
      )
    `);

    // Create voice_consent table
    console.debug('sqlite: creating voice_consent table');
    this.db.exec(`
      CREATE TABLE IF NOT EXISTS voice_consent (
        id TEXT PRIMARY KEY,
        user_id TEXT NOT NULL,
        consent_type TEXT NOT NULL CHECK(consent_type IN ('voice_cloning', 'voice_persona', 'voice_synthesis')),
        granted INTEGER NOT NULL DEFAULT 0,
        granted_at DATETIME,
        revoked_at DATETIME,
        consent_text TEXT NOT NULL,
        metadata TEXT,
        created_at DATETIME NOT NULL DEFAULT CURRENT_TIMESTAMP,
        FOREIGN KEY (user_id) REFERENCES users(id),
        UNIQUE(user_id, consent_type)
      )
    `);

    // Create oauth_tokens table
    console.debug('sqlite: creating oauth_tokens table');
    this.db.exec(`
      CREATE TABLE IF NOT EXISTS oauth_tokens (
        id TEXT PRIMARY KEY,
        user_id TEXT NOT NULL DEFAULT 'default-user',
        provider TEXT NOT NULL CHECK(provider IN ('google')),
        access_token TEXT NOT NULL,
        refresh_token TEXT,
        expires_at DATETIME NOT NULL,
        scope TEXT,
        created_at DATETIME NOT NULL DEFAULT CURRENT_TIMESTAMP,
        updated_at DATETIME NOT NULL DEFAULT CURRENT_TIMESTAMP,
        FOREIGN KEY (user_id) REFERENCES users(id),
        UNIQUE(user_id, provider)
      )
    `);

    // Create memory_summaries table
    console.debug('sqlite: creating memory_summaries table');
    this.db.exec(`
      CREATE TABLE IF NOT EXISTS memory_summaries (
        id TEXT PRIMARY KEY,
        user_id TEXT NOT NULL,
        title TEXT NOT NULL,
        summary_text TEXT NOT NULL,
        topics TEXT, -- Stored as JSON string
        emotional_tone TEXT CHECK(emotional_tone IN ('positive', 'negative', 'neutral')),
        created_at DATETIME NOT NULL DEFAULT CURRENT_TIMESTAMP,
        updated_at DATETIME NOT NULL DEFAULT CURRENT_TIMESTAMP,
        FOREIGN KEY (user_id) REFERENCES users(id) ON DELETE CASCADE
      )
    `);

    // Create youtube_knowledge_base table
    console.debug('sqlite: creating youtube_knowledge_base table');
    this.db.exec(`
      CREATE TABLE IF NOT EXISTS youtube_knowledge_base (
        id TEXT PRIMARY KEY,
        video_id TEXT NOT NULL UNIQUE,
        title TEXT NOT NULL,
        channel_name TEXT,
        duration INTEGER,
        video_type TEXT NOT NULL CHECK(video_type IN ('tutorial', 'news', 'discussion', 'entertainment', 'other')),
        summary TEXT NOT NULL,
        key_points TEXT, -- Stored as JSON string
        code_snippets TEXT, -- Stored as JSON string
        cli_commands TEXT, -- Stored as JSON string
        actionable_items TEXT, -- Stored as JSON string
        tags TEXT, -- Stored as JSON string array
        transcript_available INTEGER NOT NULL DEFAULT 0,
        analyzed_at DATETIME NOT NULL DEFAULT CURRENT_TIMESTAMP,
        watch_count INTEGER NOT NULL DEFAULT 0,
        user_id TEXT DEFAULT 'default-user'
      )
    `);

    // Create indexes for ai_updates and daily_suggestions
    console.debug('sqlite: creating indexes');
    this.db.exec(`
      CREATE INDEX IF NOT EXISTS idx_ai_updates_source ON ai_updates(source, published DESC);
      CREATE INDEX IF NOT EXISTS idx_ai_updates_relevance ON ai_updates(relevance DESC);
      CREATE INDEX IF NOT EXISTS idx_suggestion_updates_priority ON suggestion_updates(priority DESC, relevance_score DESC);
      CREATE INDEX IF NOT EXISTS idx_suggestion_updates_applied ON suggestion_updates(applied_at);
      CREATE INDEX IF NOT EXISTS idx_daily_suggestions_date ON daily_suggestions(date);
      CREATE INDEX IF NOT EXISTS idx_messages_timestamp ON messages(timestamp);
      CREATE INDEX IF NOT EXISTS idx_messages_session ON messages(session_id);
      CREATE INDEX IF NOT EXISTS idx_messages_user ON messages(user_id);
      CREATE INDEX IF NOT EXISTS idx_sessions_user ON sessions(user_id);
      CREATE INDEX IF NOT EXISTS idx_sessions_start_time ON sessions(start_time);
      CREATE INDEX IF NOT EXISTS idx_youtube_knowledge_video_id ON youtube_knowledge_base(video_id);
      CREATE INDEX IF NOT EXISTS idx_youtube_knowledge_user_id ON youtube_knowledge_base(user_id);
      CREATE INDEX IF NOT EXISTS idx_youtube_knowledge_type ON youtube_knowledge_base(video_type);
      CREATE INDEX IF NOT EXISTS idx_youtube_knowledge_analyzed_at ON youtube_knowledge_base(analyzed_at DESC);
    `);

    const encryptionStatus = isEncryptionEnabled() ? 'enabled' : 'disabled';
    console.log(
      `SQLite database initialized at: ${DB_PATH} (encryption: ${encryptionStatus})`
    );

    // Ensure default user exists for consent storage
    this.ensureDefaultUser();
  }

  private ensureDefaultUser(): void {
    try {
      const stmt = this.db.prepare('SELECT id FROM users WHERE id = ?');
      const existing = stmt.get('default-user');

      if (!existing) {
        // Insert a default user with a non-null email to satisfy the schema
        const insertStmt = this.db.prepare(`
          INSERT INTO users (id, username, email, password, created_at)
          VALUES (?, ?, ?, ?, CURRENT_TIMESTAMP)
        `);
        // Use a clearly local/internal email to avoid collisions with real accounts
        insertStmt.run(
          'default-user',
          'default',
          'default@localhost',
          'default'
        );
        console.log('Default user created for consent storage');
      }
    } catch (error) {
      console.error('Error ensuring default user:', error);
    }
  }

  // User methods
  async getUser(id: string): Promise<User | undefined> {
    const stmt = this.db.prepare('SELECT * FROM users WHERE id = ?');
    const user = stmt.get(id) as any;
    return user || undefined;
  }

  async getUserByUsername(username: string): Promise<User | undefined> {
    const stmt = this.db.prepare('SELECT * FROM users WHERE username = ?');
    const user = stmt.get(username) as any;
    return user || undefined;
  }

  async createUser(user: InsertUser): Promise<User> {
    const id = randomUUID();
    const stmt = this.db.prepare(`
      INSERT INTO users (id, username, email, password, preferred_ai_model)
      VALUES (?, ?, ?, ?, ?)
    `);
    stmt.run(
      id,
      user.username,
      user.email,
      user.password,
      user.preferredAiModel || 'minimax'
    );

    const newUser = {
      id,
      username: user.username,
      email: user.email,
      password: user.password, // This will be omitted from the return value
      preferredAiModel: user.preferredAiModel || 'minimax',
      createdAt: new Date(),
      lastLoginAt: null,
    };

<<<<<<< HEAD
    const { password: _password, ...userWithoutPassword } = newUser;
=======
     
    const { password, ...userWithoutPassword } = newUser;
>>>>>>> 04c54e08
    return userWithoutPassword as User;
  }

  async getUserByEmail(email: string): Promise<User | undefined> {
    const stmt = this.db.prepare('SELECT * FROM users WHERE email = ?');
    const user = stmt.get(email) as User | undefined;
    return user;
  }

  async getUserById(id: string): Promise<User | undefined> {
    return this.getUser(id);
  }

  async updateUserLastLogin(userId: string): Promise<void> {
    const stmt = this.db.prepare(`
      UPDATE users SET last_login_at = CURRENT_TIMESTAMP WHERE id = ?
    `);
    stmt.run(userId);
  }

  async updateUserAIModel(userId: string, model: string): Promise<void> {
    const stmt = this.db.prepare(`
      UPDATE users SET preferred_ai_model = ? WHERE id = ?
    `);
    stmt.run(model, userId);
  }

  // User Session methods
  async createUserSession(session: any): Promise<any> {
    const id = randomUUID();
    const stmt = this.db.prepare(`
      INSERT INTO user_sessions (id, user_id, session_token, expires_at)
      VALUES (?, ?, ?, ?)
    `);
    stmt.run(
      id,
      session.userId,
      session.sessionToken,
      session.expiresAt.toISOString()
    );
    return { id, ...session };
  }

  async getUserSessionByToken(token: string): Promise<UserSession | null> {
    const stmt = this.db.prepare(
      'SELECT * FROM user_sessions WHERE session_token = ?'
    );
    const session = stmt.get(token) as UserSession | undefined;
    return session || null;
  }

  async deleteUserSession(sessionId: string): Promise<void> {
    const stmt = this.db.prepare('DELETE FROM user_sessions WHERE id = ?');
    stmt.run(sessionId);
  }

  // Message methods
  async createMessage(message: InsertMessage): Promise<Message> {
    const id = randomUUID();
    const timestamp = new Date();

    // Encrypt message content before storing (when encryption enabled)
    const encryptedContent = isEncryptionEnabled()
      ? encrypt(message.content, getMemoryKey())
      : message.content;

    const stmt = this.db.prepare(`
      INSERT INTO messages (id, content, role, personality_mode, display_role, timestamp, user_id, session_id) 
      VALUES (?, ?, ?, ?, ?, ?, ?, (SELECT id FROM sessions WHERE user_id = ? AND end_time IS NULL ORDER BY start_time DESC LIMIT 1))
    `);

    stmt.run(
      id,
      encryptedContent,
      message.role,
      message.personalityMode || null,
      message.displayRole || null,
      timestamp.toISOString(),
      message.userId || null,
      message.userId || null
    );

    // Update session message count
    if (message.userId) {
      const updateStmt = this.db.prepare(`
        UPDATE sessions 
        SET message_count = message_count + 1
        WHERE user_id = ? AND end_time IS NULL
      `);
      updateStmt.run(message.userId);
    }

    return {
      id,
      content: message.content, // Return original plaintext
      role: message.role,
      displayRole: message.displayRole || null,
      personalityMode: message.personalityMode || null,
      timestamp,
      userId: message.userId || null,
    };
  }

  async getMessages(userId?: string): Promise<Message[]> {
    let stmt;
    let messages;
    if (userId) {
      stmt = this.db.prepare(
        'SELECT * FROM messages WHERE user_id = ? ORDER BY timestamp ASC'
      );
      messages = stmt.all(userId) as any[];
    } else {
      stmt = this.db.prepare('SELECT * FROM messages ORDER BY timestamp ASC');
      messages = stmt.all() as any[];
    }

    return messages.map((msg) => ({
      ...msg,
      content: isEncryptionEnabled()
        ? decrypt(msg.content, getMemoryKey())
        : msg.content, // Decrypt content on read
      timestamp: new Date(msg.timestamp),
      personalityMode: msg.personality_mode,
      displayRole: msg.display_role || null,
      userId: msg.user_id,
    }));
  }

  async getMessageById(id: string): Promise<Message | undefined> {
    const stmt = this.db.prepare('SELECT * FROM messages WHERE id = ?');
    const msg = stmt.get(id) as any;

    if (!msg) return undefined;

    return {
      ...msg,
      content: isEncryptionEnabled()
        ? decrypt(msg.content, getMemoryKey())
        : msg.content, // Decrypt content on read
      timestamp: new Date(msg.timestamp),
      personalityMode: msg.personality_mode,
      displayRole: msg.display_role || null,
      userId: msg.user_id,
    };
  }

  // Session tracking methods
  async createSession(userId: string): Promise<SessionInfo> {
    const sessionId = randomUUID();
    const startTime = new Date();

    const stmt = this.db.prepare(`
      INSERT INTO sessions (id, user_id, start_time) 
      VALUES (?, ?, ?)
    `);
    stmt.run(sessionId, userId, startTime.toISOString());

    // Update usage patterns
    const dayOfWeek = startTime.toLocaleDateString('en-US', {
      weekday: 'long',
    });
    const hourOfDay = startTime.getHours();

    const patternStmt = this.db.prepare(`
      INSERT INTO usage_patterns (user_id, day_of_week, hour_of_day, session_count, message_count)
      VALUES (?, ?, ?, 1, 0)
      ON CONFLICT(user_id, day_of_week, hour_of_day) 
      DO UPDATE SET 
        session_count = session_count + 1,
        last_updated = CURRENT_TIMESTAMP
    `);
    patternStmt.run(userId, dayOfWeek, hourOfDay);

    return {
      sessionId,
      userId,
      startTime,
      messageCount: 0,
    };
  }

  async endSession(
    sessionId: string,
    lastMessages: string[] = []
  ): Promise<void> {
    const endTime = new Date();

    // Get session start time to calculate duration
    const sessionStmt = this.db.prepare(
      'SELECT start_time FROM sessions WHERE id = ?'
    );
    const session = sessionStmt.get(sessionId) as any;

    if (!session) return;

    const startTime = new Date(session.start_time);
    const durationMinutes =
      (endTime.getTime() - startTime.getTime()) / (1000 * 60);

    const lastTwoMessages = lastMessages.slice(-2).join(' ||| ');

    const stmt = this.db.prepare(`
      UPDATE sessions 
      SET end_time = ?,
          session_duration_minutes = ?,
          last_two_messages = ?
      WHERE id = ?
    `);
    stmt.run(
      endTime.toISOString(),
      durationMinutes,
      lastTwoMessages,
      sessionId
    );
  }

  async getSessionStats(userId?: string): Promise<SessionStats> {
    let stmt;
    if (userId) {
      stmt = this.db.prepare(`
        SELECT 
          COUNT(*) as total_sessions,
          AVG(session_duration_minutes) as avg_session_length,
          SUM(message_count) as total_messages
        FROM sessions 
        WHERE user_id = ? AND end_time IS NOT NULL
      `);
    } else {
      stmt = this.db.prepare(`
        SELECT 
          COUNT(*) as total_sessions,
          AVG(session_duration_minutes) as avg_session_length,
          SUM(message_count) as total_messages
        FROM sessions 
        WHERE end_time IS NOT NULL
      `);
    }

    const stats = stmt.get(userId) as any;

    // Calculate average time between sessions
    let avgTimeBetween = 0;
    const timeStmt = userId
      ? this.db.prepare(`
          SELECT start_time 
          FROM sessions 
          WHERE user_id = ? AND end_time IS NOT NULL 
          ORDER BY start_time ASC
        `)
      : this.db.prepare(`
          SELECT start_time 
          FROM sessions 
          WHERE end_time IS NOT NULL 
          ORDER BY start_time ASC
        `);

    const sessions = timeStmt.all(userId) as any[];
    if (sessions.length > 1) {
      const timeDiffs: number[] = [];
      for (let i = 1; i < sessions.length; i++) {
        const diff =
          (new Date(sessions[i].start_time).getTime() -
            new Date(sessions[i - 1].start_time).getTime()) /
          (1000 * 60);
        timeDiffs.push(diff);
      }
      avgTimeBetween = timeDiffs.reduce((a, b) => a + b, 0) / timeDiffs.length;
    }

    return {
      totalSessions: stats.total_sessions || 0,
      averageSessionLength: stats.avg_session_length || 0,
      averageTimeBetweenSessions: avgTimeBetween,
      totalMessages: stats.total_messages || 0,
      averageMessagesPerSession:
        stats.total_sessions > 0
          ? stats.total_messages / stats.total_sessions
          : 0,
    };
  }

  async getUsagePatterns(userId?: string): Promise<UsagePattern[]> {
    let stmt;
    if (userId) {
      stmt = this.db.prepare(`
        SELECT day_of_week, hour_of_day, session_count, message_count
        FROM usage_patterns
        WHERE user_id = ?
        ORDER BY session_count DESC
      `);
    } else {
      stmt = this.db.prepare(`
        SELECT day_of_week, hour_of_day, SUM(session_count) as session_count, SUM(message_count) as message_count
        FROM usage_patterns
        GROUP BY day_of_week, hour_of_day
        ORDER BY session_count DESC
      `);
    }

    const patterns = stmt.all(userId) as any[];
    return patterns.map((p) => ({
      dayOfWeek: p.day_of_week,
      hourOfDay: p.hour_of_day,
      sessionCount: p.session_count,
      messageCount: p.message_count,
    }));
  }

  // AI Updates methods (for suggestion_updates table)
  async createAiUpdate(update: InsertAiUpdate): Promise<AiUpdate> {
    const id = randomUUID();
    const stmt = this.db.prepare(`
      INSERT INTO suggestion_updates (id, title, description, category, priority, relevance, metadata, created_at)
      VALUES (?, ?, ?, ?, ?, ?, ?, CURRENT_TIMESTAMP)
    `);

    const metadataStr = update.metadata
      ? JSON.stringify(update.metadata)
      : null;
    stmt.run(
      id,
      update.title,
      update.description,
      update.category,
      update.priority,
      update.relevanceScore,
      metadataStr
    );

    const created = await this.getAiUpdateById(id);
    if (!created) {
      throw new Error('Failed to create AI update');
    }
    return created;
  }

  async getTopAiUpdates(limit: number): Promise<AiUpdate[]> {
    const stmt = this.db.prepare(`
      SELECT * FROM suggestion_updates
      WHERE applied_at IS NULL
      ORDER BY priority DESC, relevance DESC, created_at DESC
      LIMIT ?
    `);

    const updates = stmt.all(limit) as any[];
    return updates.map((u) => ({
      id: u.id,
      title: u.title,
      description: u.description,
      category: u.category,
      priority: u.priority,
      relevanceScore: u.relevance,
      metadata: u.metadata ? JSON.parse(u.metadata) : null,
      createdAt: new Date(u.created_at),
      appliedAt: u.applied_at ? new Date(u.applied_at) : null,
    }));
  }

  async getAiUpdateById(id: string): Promise<AiUpdate | undefined> {
    const stmt = this.db.prepare(
      'SELECT * FROM suggestion_updates WHERE id = ?'
    );
    const update = stmt.get(id) as any;

    if (!update) return undefined;

    return {
      id: update.id,
      title: update.title,
      description: update.description,
      category: update.category,
      priority: update.priority,
      relevanceScore: update.relevance,
      metadata: update.metadata ? JSON.parse(update.metadata) : null,
      createdAt: new Date(update.created_at),
      appliedAt: update.applied_at ? new Date(update.applied_at) : null,
    };
  }

  async markAiUpdateApplied(id: string): Promise<void> {
    const stmt = this.db.prepare(
      'UPDATE suggestion_updates SET applied_at = CURRENT_TIMESTAMP WHERE id = ?'
    );
    stmt.run(id);
  }

  // Daily Suggestions methods
  async createDailySuggestion(
    suggestion: InsertDailySuggestion
  ): Promise<DailySuggestion> {
    const id = randomUUID();
    const stmt = this.db.prepare(`
      INSERT INTO daily_suggestions (id, date, suggestion_text, metadata, created_at, is_delivered)
      VALUES (?, ?, ?, ?, CURRENT_TIMESTAMP, 0)
    `);

    const metadataStr = suggestion.metadata
      ? JSON.stringify(suggestion.metadata)
      : null;
    stmt.run(id, suggestion.date, suggestion.suggestionText, metadataStr);

    const created = await this.getDailySuggestionByDate(suggestion.date);
    if (!created) {
      throw new Error('Failed to create daily suggestion');
    }
    return created;
  }

  async getDailySuggestionByDate(
    date: string
  ): Promise<DailySuggestion | null> {
    const stmt = this.db.prepare(
      'SELECT * FROM daily_suggestions WHERE date = ?'
    );
    const suggestion = stmt.get(date) as any;

    if (!suggestion) return null;

    return {
      id: suggestion.id,
      date: suggestion.date,
      suggestionText: suggestion.suggestion_text,
      metadata: suggestion.metadata ? JSON.parse(suggestion.metadata) : null,
      createdAt: new Date(suggestion.created_at),
      deliveredAt: suggestion.delivered_at
        ? new Date(suggestion.delivered_at)
        : null,
      isDelivered: suggestion.is_delivered === 1,
    };
  }

  async markDailySuggestionDelivered(date: string): Promise<boolean> {
    const stmt = this.db.prepare(`
      UPDATE daily_suggestions 
      SET delivered_at = CURRENT_TIMESTAMP, is_delivered = 1 
      WHERE date = ?
    `);
    const result = stmt.run(date);
    return result.changes > 0;
  }

  // Voice Consent methods
  async getVoiceConsent(
    userId: string,
    consentType: string
  ): Promise<VoiceConsent | null> {
    const stmt = this.db.prepare(
      'SELECT * FROM voice_consent WHERE user_id = ? AND consent_type = ?'
    );
    const consent = stmt.get(userId, consentType) as any;

    if (!consent) return null;

    return {
      id: consent.id,
      userId: consent.user_id,
      consentType: consent.consent_type as
        | 'voice_cloning'
        | 'voice_persona'
        | 'voice_synthesis',
      granted: consent.granted === 1,
      grantedAt: consent.granted_at ? new Date(consent.granted_at) : undefined,
      revokedAt: consent.revoked_at ? new Date(consent.revoked_at) : undefined,
      consentText: consent.consent_text,
      metadata: consent.metadata ? JSON.parse(consent.metadata) : null,
      createdAt: new Date(consent.created_at),
    };
  }

  async grantVoiceConsent(
    userId: string,
    consentType: string,
    consentText: string,
    metadata?: any
  ): Promise<VoiceConsent> {
    const id = randomUUID();
    const metadataStr = metadata ? JSON.stringify(metadata) : null;

    // Check if consent record already exists
    const existing = await this.getVoiceConsent(userId, consentType);

    if (existing) {
      // Update existing record
      const stmt = this.db.prepare(`
        UPDATE voice_consent 
        SET granted = 1, granted_at = CURRENT_TIMESTAMP, revoked_at = NULL, consent_text = ?, metadata = ?
        WHERE user_id = ? AND consent_type = ?
      `);
      stmt.run(consentText, metadataStr, userId, consentType);
    } else {
      // Insert new record
      const stmt = this.db.prepare(`
        INSERT INTO voice_consent (id, user_id, consent_type, granted, granted_at, consent_text, metadata, created_at)
        VALUES (?, ?, ?, 1, CURRENT_TIMESTAMP, ?, ?, CURRENT_TIMESTAMP)
      `);
      stmt.run(id, userId, consentType, consentText, metadataStr);
    }

    const updated = await this.getVoiceConsent(userId, consentType);
    if (!updated) {
      throw new Error('Failed to grant voice consent');
    }
    return updated;
  }

  async revokeVoiceConsent(
    userId: string,
    consentType: string
  ): Promise<boolean> {
    const stmt = this.db.prepare(`
      UPDATE voice_consent 
      SET granted = 0, revoked_at = CURRENT_TIMESTAMP 
      WHERE user_id = ? AND consent_type = ?
    `);
    const result = stmt.run(userId, consentType);
    return result.changes > 0;
  }

  async hasVoiceConsent(userId: string, consentType: string): Promise<boolean> {
    const consent = await this.getVoiceConsent(userId, consentType);
    return consent !== null && consent.granted && !consent.revokedAt;
  }

  // OAuth Token methods
  async createOAuthToken(token: any): Promise<any> {
    const id = randomUUID();
    const stmt = this.db.prepare(`
      INSERT INTO oauth_tokens (id, user_id, provider, access_token, refresh_token, expires_at, scope, created_at, updated_at)
      VALUES (?, ?, ?, ?, ?, ?, ?, CURRENT_TIMESTAMP, CURRENT_TIMESTAMP)
    `);
    stmt.run(
      id,
      token.userId || 'default-user',
      token.provider,
      token.accessToken,
      token.refreshToken || null,
      token.expiresAt.toISOString(),
      token.scope || null
    );

    return this.getOAuthToken(token.userId || 'default-user', token.provider);
  }

  async getOAuthToken(userId: string, provider: string): Promise<any | null> {
    const stmt = this.db.prepare(
      'SELECT * FROM oauth_tokens WHERE user_id = ? AND provider = ?'
    );
    const token = stmt.get(userId, provider) as any;

    if (!token) return null;

    return {
      id: token.id,
      userId: token.user_id,
      provider: token.provider,
      accessToken: token.access_token,
      refreshToken: token.refresh_token,
      expiresAt: new Date(token.expires_at),
      scope: token.scope,
      createdAt: new Date(token.created_at),
      updatedAt: new Date(token.updated_at),
    };
  }

  async updateOAuthToken(id: string, token: any): Promise<void> {
    const stmt = this.db.prepare(`
      UPDATE oauth_tokens 
      SET access_token = ?, refresh_token = ?, expires_at = ?, scope = ?, updated_at = CURRENT_TIMESTAMP
      WHERE id = ?
    `);
    stmt.run(
      token.accessToken,
      token.refreshToken || null,
      token.expiresAt.toISOString(),
      token.scope || null,
      id
    );
  }

  async deleteOAuthToken(id: string): Promise<void> {
    const stmt = this.db.prepare('DELETE FROM oauth_tokens WHERE id = ?');
    stmt.run(id);
  }

  // Memory Summaries methods
  async createMemorySummary(
    summary: InsertMemorySummary
  ): Promise<MemorySummary> {
    const id = randomUUID();
    const stmt = this.db.prepare(`
      INSERT INTO memory_summaries (id, user_id, title, summary_text, topics, emotional_tone)
      VALUES (?, ?, ?, ?, ?, ?)
    `);
    stmt.run(
      id,
      summary.userId,
      summary.title,
      summary.summaryText,
      summary.topics ? JSON.stringify(summary.topics) : null,
      summary.emotionalTone || null
    );

    const created = await this.getMemorySummaryById(id);
    if (!created) {
      throw new Error('Failed to create memory summary');
    }
    return created;
  }

  async getMemorySummaries(
    userId: string,
    limit: number = 10
  ): Promise<MemorySummary[]> {
    const stmt = this.db.prepare(
      'SELECT * FROM memory_summaries WHERE user_id = ? ORDER BY created_at DESC LIMIT ?'
    );
    const summaries = stmt.all(userId, limit) as any[];

    return summaries.map((s) => ({
      id: s.id,
      userId: s.user_id,
      title: s.title,
      summaryText: s.summary_text,
      topics: s.topics ? JSON.parse(s.topics) : [],
      emotionalTone: s.emotional_tone,
      createdAt: new Date(s.created_at),
      updatedAt: new Date(s.updated_at),
    }));
  }

  async searchMemorySummaries(
    userId: string,
    query: string,
    limit: number = 5
  ): Promise<MemorySummary[]> {
    const searchTerms = query
      .toLowerCase()
      .split(' ')
      .map((term) => `%${term}%`);
    const placeholders = searchTerms
      .map(() => 'summary_text LIKE ? OR title LIKE ? OR topics LIKE ?')
      .join(' OR ');
    const params: string[] = [];
    searchTerms.forEach((term) => params.push(term, term, term));

    const stmt = this.db.prepare(`
      SELECT * FROM memory_summaries 
      WHERE user_id = ? AND (${placeholders})
      ORDER BY created_at DESC LIMIT ?
    `);
    const summaries = stmt.all(userId, ...params, limit) as any[];

    return summaries.map((s) => ({
      id: s.id,
      userId: s.user_id,
      title: s.title,
      summaryText: s.summary_text,
      topics: s.topics ? JSON.parse(s.topics) : [],
      emotionalTone: s.emotional_tone,
      financialSummary: null,
      medicalNotes: null,
      createdAt: new Date(s.created_at),
      updatedAt: new Date(s.updated_at),
    }));
  }

  private async getMemorySummaryById(
    id: string
  ): Promise<MemorySummary | undefined> {
    const stmt = this.db.prepare('SELECT * FROM memory_summaries WHERE id = ?');
    const summary = stmt.get(id) as any;
    if (!summary) return undefined;
    return {
      id: summary.id,
      userId: summary.user_id,
      title: summary.title,
      summaryText: summary.summary_text,
      topics: summary.topics ? JSON.parse(summary.topics) : [],
      emotionalTone: summary.emotional_tone,
      financialSummary: null,
      medicalNotes: null,
      createdAt: new Date(summary.created_at),
      updatedAt: new Date(summary.updated_at),
    };
  }

  // ===========================================================================================
  // YOUTUBE KNOWLEDGE BASE METHODS
  // ===========================================================================================

  async saveYoutubeKnowledge(
    knowledge: InsertYoutubeKnowledge
  ): Promise<YoutubeKnowledge> {
    const id = randomUUID();
    const stmt = this.db.prepare(`
      INSERT INTO youtube_knowledge_base (
        id, video_id, title, channel_name, duration, video_type, summary,
        key_points, code_snippets, cli_commands, actionable_items, tags,
        transcript_available, user_id
      ) VALUES (?, ?, ?, ?, ?, ?, ?, ?, ?, ?, ?, ?, ?, ?)
      ON CONFLICT(video_id) DO UPDATE SET
        title = excluded.title,
        summary = excluded.summary,
        key_points = excluded.key_points,
        code_snippets = excluded.code_snippets,
        cli_commands = excluded.cli_commands,
        actionable_items = excluded.actionable_items,
        tags = excluded.tags,
        analyzed_at = CURRENT_TIMESTAMP
    `);

    stmt.run(
      id,
      knowledge.videoId,
      knowledge.title,
      knowledge.channelName || null,
      knowledge.duration || null,
      knowledge.videoType,
      knowledge.summary,
      knowledge.keyPoints ? JSON.stringify(knowledge.keyPoints) : null,
      knowledge.codeSnippets ? JSON.stringify(knowledge.codeSnippets) : null,
      knowledge.cliCommands ? JSON.stringify(knowledge.cliCommands) : null,
      knowledge.actionableItems
        ? JSON.stringify(knowledge.actionableItems)
        : null,
      knowledge.tags ? JSON.stringify(knowledge.tags) : null,
      knowledge.transcriptAvailable ? 1 : 0,
      knowledge.userId || 'default-user'
    );

    const saved = await this.getYoutubeKnowledgeByVideoId(
      knowledge.videoId,
      knowledge.userId || 'default-user'
    );
    if (!saved) {
      throw new Error('Failed to save YouTube knowledge');
    }
    return saved;
  }

  async getYoutubeKnowledgeByVideoId(
    videoId: string,
    userId: string
  ): Promise<YoutubeKnowledge | null> {
    const stmt = this.db.prepare(
      'SELECT * FROM youtube_knowledge_base WHERE video_id = ? AND user_id = ?'
    );
    const video = stmt.get(videoId, userId) as any;

    if (!video) return null;

    return this.parseYoutubeKnowledge(video);
  }

  async searchYoutubeKnowledge(filters: any): Promise<YoutubeKnowledge[]> {
    let query = 'SELECT * FROM youtube_knowledge_base WHERE 1=1';
    const params: any[] = [];

    if (filters.userId) {
      query += ' AND user_id = ?';
      params.push(filters.userId);
    }

    if (filters.videoType) {
      query += ' AND video_type = ?';
      params.push(filters.videoType);
    }

    if (filters.tags && filters.tags.length > 0) {
      query += ' AND (';
      const tagConditions = filters.tags.map(() => 'tags LIKE ?').join(' OR ');
      query += tagConditions + ')';
      filters.tags.forEach((tag: string) => params.push(`%"${tag}"%`));
    }

    if (filters.hasCode) {
      query += ' AND code_snippets IS NOT NULL AND code_snippets != "[]"';
    }

    if (filters.hasCommands) {
      query += ' AND cli_commands IS NOT NULL AND cli_commands != "[]"';
    }

    if (filters.query) {
      query += ' AND (title LIKE ? OR summary LIKE ? OR tags LIKE ?)';
      const searchTerm = `%${filters.query}%`;
      params.push(searchTerm, searchTerm, searchTerm);
    }

    query += ' ORDER BY analyzed_at DESC';

    if (filters.limit) {
      query += ' LIMIT ?';
      params.push(filters.limit);
    }

    const stmt = this.db.prepare(query);
    const videos = stmt.all(...params) as any[];

    return videos.map((v) => this.parseYoutubeKnowledge(v));
  }

  async incrementYoutubeWatchCount(
    videoId: string,
    userId: string
  ): Promise<void> {
    const stmt = this.db.prepare(`
      UPDATE youtube_knowledge_base 
      SET watch_count = watch_count + 1 
      WHERE video_id = ? AND user_id = ?
    `);
    stmt.run(videoId, userId);
  }

  private parseYoutubeKnowledge(row: any): YoutubeKnowledge {
    return {
      id: row.id,
      videoId: row.video_id,
      title: row.title,
      channelName: row.channel_name,
      duration: row.duration,
      videoType: row.video_type,
      summary: row.summary,
      keyPoints: row.key_points ? JSON.parse(row.key_points) : [],
      codeSnippets: row.code_snippets ? JSON.parse(row.code_snippets) : [],
      cliCommands: row.cli_commands ? JSON.parse(row.cli_commands) : [],
      actionableItems: row.actionable_items
        ? JSON.parse(row.actionable_items)
        : [],
      tags: row.tags ? JSON.parse(row.tags) : [],
      transcriptAvailable: row.transcript_available === 1,
      analyzedAt: new Date(row.analyzed_at),
      watchCount: row.watch_count,
      userId: row.user_id,
    };
  }

  // Helper method to close database connection
  close(): void {
    this.db.close();
  }

  // ========================================================================
  // P3.4: CRDT (Conflict-free Replicated Data Type) Placeholder
  // ========================================================================
  
  /**
   * P3.4: Merge operation for CRDT-based distributed synchronization
   * 
   * This is where CRDT logic would be implemented for decentralized
   * data synchronization across multiple devices without conflicts.
   * 
   * CRDT Types to Consider:
   * - LWW (Last-Write-Wins) Register: For simple fields with timestamps
   * - OR-Set (Observed-Remove Set): For add/remove collections
   * - G-Counter: For increment-only counters
   * - PN-Counter: For increment/decrement counters
   * - RGA (Replicated Growable Array): For ordered lists
   * 
   * Implementation Steps (TODO):
   * 1. Add vector clock or Lamport timestamp to each record
   * 2. Track operation history with causality
   * 3. Implement merge function for each data type
   * 4. Handle concurrent updates deterministically
   * 5. Propagate changes to other replicas
   * 
   * Example Schema Changes Needed:
   * ```sql
   * ALTER TABLE messages ADD COLUMN vector_clock TEXT;
   * ALTER TABLE messages ADD COLUMN site_id TEXT;
   * ALTER TABLE messages ADD COLUMN operation_type TEXT;
   * CREATE TABLE crdt_operations (
   *   id TEXT PRIMARY KEY,
   *   table_name TEXT,
   *   record_id TEXT,
   *   operation TEXT,
   *   vector_clock TEXT,
   *   site_id TEXT,
   *   timestamp INTEGER
   * );
   * ```
   * 
   * @param localData - Data from this device
   * @param remoteData - Data from remote device
   * @returns Merged data with conflicts resolved
   */
  mergeCRDT(localData: any, remoteData: any): any {
    console.log('📡 [CRDT] Merge operation called (STUB)');
    console.log('📡 [CRDT] Local entries:', Object.keys(localData).length);
    console.log('📡 [CRDT] Remote entries:', Object.keys(remoteData).length);
    
    // STUB: In production, implement actual CRDT merge logic
    // For now, return a simple last-write-wins merge
    
    const merged = { ...localData };
    
    for (const [key, remoteValue] of Object.entries(remoteData)) {
      const localValue = localData[key];
      
      // TODO: Replace with proper CRDT merge based on type
      // - For LWW: Compare timestamps, keep newer
      // - For OR-Set: Union of additions, apply removals
      // - For Counters: Sum increments, handle decrements
      // - For RGA: Merge ordered lists preserving causality
      
      if (!localValue) {
        // New entry from remote
        merged[key] = remoteValue;
        console.log(`📡 [CRDT] Added new entry: ${key}`);
      } else if (this.shouldKeepRemoteValue(localValue, remoteValue)) {
        // Remote is newer/preferred
        merged[key] = remoteValue;
        console.log(`📡 [CRDT] Updated entry: ${key}`);
      } else {
        // Keep local value
        console.log(`📡 [CRDT] Kept local entry: ${key}`);
      }
    }
    
    console.log('📡 [CRDT] Merge complete:', Object.keys(merged).length, 'entries');
    return merged;
  }
  
  /**
   * P3.4: Helper to determine if remote value should be kept (STUB)
   * In production, would use vector clocks or Lamport timestamps
   */
  private shouldKeepRemoteValue(localValue: any, remoteValue: any): boolean {
    // STUB: Simple timestamp comparison
    // TODO: Implement proper causality checking with vector clocks
    
    const localTimestamp = localValue.timestamp || localValue.updated_at || 0;
    const remoteTimestamp = remoteValue.timestamp || remoteValue.updated_at || 0;
    
    // LWW (Last-Write-Wins) strategy
    if (remoteTimestamp > localTimestamp) {
      return true;
    }
    
    // If timestamps equal, use deterministic tie-breaking
    // (e.g., higher site_id wins)
    if (remoteTimestamp === localTimestamp) {
      const localSiteId = localValue.site_id || '';
      const remoteSiteId = remoteValue.site_id || '';
      return remoteSiteId > localSiteId;
    }
    
    return false;
  }
  
  /**
   * P3.4: Sync state with remote replica (STUB)
   * Would be called periodically or on connection to sync devices
   */
  async syncWithReplica(replicaUrl: string): Promise<{ success: boolean; synced: number }> {
    console.log(`📡 [CRDT] Syncing with replica: ${replicaUrl} (STUB)`);
    
    // TODO: Implement actual sync protocol
    // 1. Get local vector clock
    // 2. Send to remote replica
    // 3. Receive missing operations from remote
    // 4. Apply CRDT merge for each operation
    // 5. Send local operations that remote is missing
    // 6. Update vector clock
    
    // STUB: Return mock success
    return {
      success: true,
      synced: 0, // Number of operations synced
    };
  }
}
<|MERGE_RESOLUTION|>--- conflicted
+++ resolved
@@ -533,12 +533,7 @@
       lastLoginAt: null,
     };
 
-<<<<<<< HEAD
     const { password: _password, ...userWithoutPassword } = newUser;
-=======
-     
-    const { password, ...userWithoutPassword } = newUser;
->>>>>>> 04c54e08
     return userWithoutPassword as User;
   }
 
