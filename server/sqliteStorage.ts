--- conflicted
+++ resolved
@@ -283,16 +283,9 @@
     // Create indexes for ai_updates and daily_suggestions
     console.debug('sqlite: creating indexes');
     this.db.exec(`
-<<<<<<< HEAD
-  CREATE INDEX IF NOT EXISTS idx_ai_updates_source ON ai_updates(source, published DESC);
-  CREATE INDEX IF NOT EXISTS idx_ai_updates_relevance ON ai_updates(relevance DESC);
-  -- Ensure suggestion_updates index references existing columns; create or recreate safely
-  CREATE INDEX IF NOT EXISTS idx_suggestion_updates_priority ON suggestion_updates(priority DESC, relevance_score DESC);
-=======
       CREATE INDEX IF NOT EXISTS idx_ai_updates_source ON ai_updates(source, published DESC);
       CREATE INDEX IF NOT EXISTS idx_ai_updates_relevance ON ai_updates(relevance DESC);
       CREATE INDEX IF NOT EXISTS idx_suggestion_updates_priority ON suggestion_updates(priority DESC, relevance DESC);
->>>>>>> 756bc22a
       CREATE INDEX IF NOT EXISTS idx_suggestion_updates_applied ON suggestion_updates(applied_at);
       CREATE INDEX IF NOT EXISTS idx_daily_suggestions_date ON daily_suggestions(date);
       CREATE INDEX IF NOT EXISTS idx_messages_timestamp ON messages(timestamp);
