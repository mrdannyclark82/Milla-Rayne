--- conflicted
+++ resolved
@@ -161,30 +161,22 @@
       CREATE INDEX IF NOT EXISTS idx_messages_user ON messages(user_id);
       CREATE INDEX IF NOT EXISTS idx_sessions_user ON sessions(user_id);
       CREATE INDEX IF NOT EXISTS idx_sessions_start_time ON sessions(start_time);
-      CREATE INDEX IF NOT EXISTS idx_ai_updates_source ON ai_updates(source);
-      CREATE INDEX IF NOT EXISTS idx_ai_updates_published ON ai_updates(published);
-    `);
-
-<<<<<<< HEAD
-    let encryptionStatus: string;
-    try {
-      getMemoryKey();
-      encryptionStatus = 'enabled';
-    } catch {
-      encryptionStatus = 'disabled';
-    }
-=======
-    // Create ai_updates table for predictive updates
+    `);
+
+    // Create ai_updates table for predictive updates (merged schema)
     this.db.exec(`
       CREATE TABLE IF NOT EXISTS ai_updates (
         id TEXT PRIMARY KEY,
         title TEXT NOT NULL,
-        description TEXT NOT NULL,
-        category TEXT NOT NULL CHECK(category IN ('feature', 'enhancement', 'optimization', 'bugfix', 'documentation')),
-        priority INTEGER NOT NULL DEFAULT 5,
-        relevance_score INTEGER DEFAULT 0,
+        url TEXT,
+        source TEXT,
+        description TEXT,
+        category TEXT,
+        priority INTEGER DEFAULT 5,
+        relevance REAL DEFAULT 0,
         metadata TEXT,
-        created_at DATETIME NOT NULL DEFAULT CURRENT_TIMESTAMP,
+        published DATETIME,
+        created_at DATETIME DEFAULT CURRENT_TIMESTAMP,
         applied_at DATETIME
       )
     `);
@@ -204,13 +196,20 @@
 
     // Create indexes for ai_updates and daily_suggestions
     this.db.exec(`
-      CREATE INDEX IF NOT EXISTS idx_ai_updates_priority ON ai_updates(priority DESC, relevance_score DESC);
+      CREATE INDEX IF NOT EXISTS idx_ai_updates_source ON ai_updates(source);
+      CREATE INDEX IF NOT EXISTS idx_ai_updates_published ON ai_updates(published);
+      CREATE INDEX IF NOT EXISTS idx_ai_updates_priority ON ai_updates(priority DESC, relevance DESC);
       CREATE INDEX IF NOT EXISTS idx_ai_updates_applied ON ai_updates(applied_at);
       CREATE INDEX IF NOT EXISTS idx_daily_suggestions_date ON daily_suggestions(date);
     `);
 
-    const encryptionStatus = isEncryptionEnabled() ? 'enabled' : 'disabled';
->>>>>>> 97708c1c
+    let encryptionStatus: string;
+    try {
+      getMemoryKey();
+      encryptionStatus = 'enabled';
+    } catch {
+      encryptionStatus = 'disabled';
+    }
     console.log(`SQLite database initialized at: ${DB_PATH} (encryption: ${encryptionStatus})`);
   }
 
