import { generateXAIResponse, PersonalityContext as XAIPersonalityContext } from './xaiService';
import { generateOpenRouterResponse, generateGrokResponse, OpenRouterContext } from './openrouterService';
import { generateGeminiResponse } from './geminiService';
import { generateAIResponse as generateOpenAIResponse } from './openaiService';
import { storage } from './storage';
import { config } from './config';
import { generateOpenAIResponse } from './openaiChatService';

export interface AIResponse {
  content: string;
  success: boolean;
  error?: string;
}

export interface DispatchContext {
  userId: string | null;
  conversationHistory: Array<{ role: 'user' | 'assistant'; content: string }>;
  userName: string;
  userEmotionalState?: 'positive' | 'negative' | 'neutral';
  urgency?: 'low' | 'medium' | 'high';
}

export async function dispatchAIResponse(
  userMessage: string,
  context: DispatchContext,
  maxTokens?: number
): Promise<AIResponse> {
<<<<<<< HEAD
  // Default model selection. Respect CHAT_PROVIDER environment variable when present.
  let preferredModel: string | undefined = 'xai'; // fallback default

  const envProvider = (process.env.CHAT_PROVIDER || '').toLowerCase();
  if (envProvider) {
    // Map common env values to internal model keys
    switch (envProvider) {
      case 'openai':
        // Only prefer OpenAI if API key configured
        if (config.openai?.apiKey) {
          preferredModel = 'openai';
        } else if (process.env.OPENAI_API_KEY) {
          preferredModel = 'openai';
        } else {
          console.warn('CHAT_PROVIDER set to OpenAI but OPENAI API key is missing. Falling back to defaults.');
        }
        break;
      case 'openrouter':
        preferredModel = 'openrouter';
        break;
      case 'gemini':
        preferredModel = 'gemini';
        break;
      case 'xai':
        preferredModel = 'xai';
        break;
      default:
        // leave default as-is
        break;
    }
  }
=======
  console.log('--- dispatchAIResponse called ---');
  let preferredModel: string | undefined = 'openai'; // Default model (changed to openai)
>>>>>>> 3c9c84c0

  if (context.userId) {
    // Try to get user model preference (optional method)
    try {
      const userModelPreference = await (storage as any).getUserPreferredAIModel?.(context.userId);
      if (userModelPreference?.model) {
        preferredModel = userModelPreference.model;
      }
    } catch {
      // Method doesn't exist, use default
    }
  }

  // --- Dynamic Model Selection Logic ---
  // This is where the intelligence for switching models based on context will go.
  // For now, it will primarily respect user preference, with basic contextual overrides.

  let modelToUse = preferredModel;

<<<<<<< HEAD
  // Example contextual override: if message contains "code" or "repository", suggest Grok
  // Contextual override: prefer Grok for code/repository-related requests, BUT do not override
  // when an explicit provider preference is set to OpenAI (or another explicit provider).
  const messageLower = userMessage.toLowerCase();
  if (
    (messageLower.includes('code') || messageLower.includes('repository')) &&
    modelToUse !== 'openai' &&
    preferredModel !== 'openai'
  ) {
=======
  // Example contextual override: if message contains specific programming keywords, suggest Grok
  const codeKeywords = ['github repository', 'pull request', 'git commit', 'code review', 'programming'];
  const hasCodeContext = codeKeywords.some(keyword => userMessage.toLowerCase().includes(keyword));
  
  if (hasCodeContext && config.openrouter?.grok1ApiKey) {
>>>>>>> 3c9c84c0
    modelToUse = 'grok';
  }

  // Agent command override
  const agentMatch = userMessage.match(/^agent\s+(\w+)\s+(.*)/i);
  if (agentMatch) {
    const [, agentName, task] = agentMatch;
    console.log(`Dispatching to agent: ${agentName} with task: ${task}`);
    const { agentController } = await import('./agentController');
    const result = await agentController.dispatch(agentName, task);
    return { content: result, success: true };
  }
  // Add more sophisticated logic here based on intent, emotional state, etc.

  console.log(`Dispatching AI response using model: ${modelToUse} (preferred: ${preferredModel})`);

  console.log(`--- Dispatching to model: ${modelToUse} ---`);
  
  let response: AIResponse;
  
  switch (modelToUse) {
    case 'openai':
      // Use OpenAI chat wrapper
      return generateOpenAIResponse(
        userMessage,
        context.conversationHistory,
        context.userName,
        maxTokens || 1024
      ).then((r) => ({ content: r.content, success: r.success, error: r.error }));

    case 'xai':
      response = await generateXAIResponse(userMessage, {
        conversationHistory: context.conversationHistory,
        userEmotionalState: context.userEmotionalState,
        urgency: context.urgency,
        userName: context.userName,
      } as XAIPersonalityContext, maxTokens);
      break;
    case 'gemini':
      response = await generateGeminiResponse(userMessage);
      break;

    case 'openai':
      response = await generateOpenAIResponse(userMessage, {
        conversationHistory: context.conversationHistory,
        userEmotionalState: context.userEmotionalState,
        urgency: context.urgency,
        userName: context.userName,
      } as OpenRouterContext, maxTokens);
      break;
    case 'grok':
      response = await generateGrokResponse(userMessage, {
        conversationHistory: context.conversationHistory,
        userEmotionalState: context.userEmotionalState,
        urgency: context.urgency,
        userName: context.userName,
      } as OpenRouterContext, maxTokens);
      break;
    case 'minimax': // Minimax is handled by OpenRouterService
    case 'venice': // Venice is handled by OpenRouterService
    case 'deepseek': // Deepseek is handled by OpenRouterService
    default:
      // Default to OpenRouter (Minimax) if no specific model is chosen or if it's an unknown model
      response = await generateOpenRouterResponse(userMessage, {
        conversationHistory: context.conversationHistory,
        userEmotionalState: context.userEmotionalState,
        urgency: context.urgency,
        userName: context.userName,
      } as OpenRouterContext, maxTokens);
      break;
  }

  // If the primary model failed, try fallback providers
  if (!response.success && modelToUse === 'openai') {
    console.log('OpenAI failed (possibly rate limited), falling back to OpenRouter...');
    response = await generateOpenRouterResponse(userMessage, {
      conversationHistory: context.conversationHistory,
      userEmotionalState: context.userEmotionalState,
      urgency: context.urgency,
      userName: context.userName,
    } as OpenRouterContext, maxTokens);
  }
  
  return response;
}<|MERGE_RESOLUTION|>--- conflicted
+++ resolved
@@ -25,42 +25,8 @@
   context: DispatchContext,
   maxTokens?: number
 ): Promise<AIResponse> {
-<<<<<<< HEAD
-  // Default model selection. Respect CHAT_PROVIDER environment variable when present.
-  let preferredModel: string | undefined = 'xai'; // fallback default
-
-  const envProvider = (process.env.CHAT_PROVIDER || '').toLowerCase();
-  if (envProvider) {
-    // Map common env values to internal model keys
-    switch (envProvider) {
-      case 'openai':
-        // Only prefer OpenAI if API key configured
-        if (config.openai?.apiKey) {
-          preferredModel = 'openai';
-        } else if (process.env.OPENAI_API_KEY) {
-          preferredModel = 'openai';
-        } else {
-          console.warn('CHAT_PROVIDER set to OpenAI but OPENAI API key is missing. Falling back to defaults.');
-        }
-        break;
-      case 'openrouter':
-        preferredModel = 'openrouter';
-        break;
-      case 'gemini':
-        preferredModel = 'gemini';
-        break;
-      case 'xai':
-        preferredModel = 'xai';
-        break;
-      default:
-        // leave default as-is
-        break;
-    }
-  }
-=======
   console.log('--- dispatchAIResponse called ---');
   let preferredModel: string | undefined = 'openai'; // Default model (changed to openai)
->>>>>>> 3c9c84c0
 
   if (context.userId) {
     // Try to get user model preference (optional method)
@@ -80,23 +46,11 @@
 
   let modelToUse = preferredModel;
 
-<<<<<<< HEAD
-  // Example contextual override: if message contains "code" or "repository", suggest Grok
-  // Contextual override: prefer Grok for code/repository-related requests, BUT do not override
-  // when an explicit provider preference is set to OpenAI (or another explicit provider).
-  const messageLower = userMessage.toLowerCase();
-  if (
-    (messageLower.includes('code') || messageLower.includes('repository')) &&
-    modelToUse !== 'openai' &&
-    preferredModel !== 'openai'
-  ) {
-=======
   // Example contextual override: if message contains specific programming keywords, suggest Grok
   const codeKeywords = ['github repository', 'pull request', 'git commit', 'code review', 'programming'];
   const hasCodeContext = codeKeywords.some(keyword => userMessage.toLowerCase().includes(keyword));
-  
+
   if (hasCodeContext && config.openrouter?.grok1ApiKey) {
->>>>>>> 3c9c84c0
     modelToUse = 'grok';
   }
 
@@ -114,9 +68,9 @@
   console.log(`Dispatching AI response using model: ${modelToUse} (preferred: ${preferredModel})`);
 
   console.log(`--- Dispatching to model: ${modelToUse} ---`);
-  
+
   let response: AIResponse;
-  
+
   switch (modelToUse) {
     case 'openai':
       // Use OpenAI chat wrapper
@@ -179,6 +133,6 @@
       userName: context.userName,
     } as OpenRouterContext, maxTokens);
   }
-  
+
   return response;
 }