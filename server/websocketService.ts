--- conflicted
+++ resolved
@@ -1,7 +1,5 @@
-<<<<<<< HEAD
-=======
+
 // @ts-expect-error - ws types installed but not recognized
->>>>>>> 04c54e08
 import { WebSocketServer, WebSocket } from 'ws';
 import { Server } from 'http';
 
