import type { Express } from 'express';
import express from 'express';
import path from 'path';
import { storage } from './storage';
import { insertMessageSchema } from '@shared/schema';
import { z } from 'zod';
import { getCurrentWeather, formatWeatherResponse } from './weatherService';
import { performWebSearch, shouldPerformSearch } from './searchService';
import {
  generateImage,
  extractImagePrompt as extractImagePromptXAI,
  formatImageResponse,
} from './imageService';
import {
  generateImageWithGemini,
  extractImagePrompt as extractImagePromptGemini,
  formatImageResponse as formatImageResponseGemini,
} from './openrouterImageService';
import { generateImageWithBanana } from './bananaImageService';
import {
  generateImageWithPollinations,
  formatPollinationsImageResponse,
} from './pollinationsImageService';
import {
  generateCodeWithQwen,
  extractCodeRequest,
  formatCodeResponse,
} from './openrouterCodeService';
import {
  getMemoriesFromTxt,
  searchKnowledge,
  updateMemories,
  getMemoryCoreContext,
  searchMemoryCore,
  loadMemoryCore,
} from './memoryService';
import {
  getPersonalTasks,
  startTask,
  completeTask,
  getTaskSummary,
  generatePersonalTasksIfNeeded,
} from './personalTaskService';
import { getMillaMoodData } from './moodService';
import {
  storeVisualMemory,
  getVisualMemories,
  getEmotionalContext,
} from './visualMemoryService';
import {
  trackUserActivity,
  generateProactiveMessage,
  checkMilestones,
  detectEnvironmentalContext,
  checkBreakReminders,
  checkPostBreakReachout,
} from './proactiveService';
import {
  initializeFaceRecognition,
  trainRecognition,
  identifyPerson,
  getRecognitionInsights,
} from './visualRecognitionService';
import { analyzeVideo, generateVideoInsights } from './gemini';
import { generateXAIResponse } from './xaiService';
import { generateOpenRouterResponse } from './openrouterService';
import { generateGeminiResponse } from './geminiService';
import { dispatchAIResponse, DispatchContext } from './aiDispatcherService';
import {
  analyzeYouTubeVideo,
  isValidYouTubeUrl,
  searchVideoMemories,
  extractVideoId,
} from './youtubeAnalysisService';
<<<<<<< HEAD
import {
  addTask,
  updateTask as updateAgentTask,
  getTask as getAgentTask,
  listTasks as listAgentTasks,
  AgentTask,
} from './agents/taskStorage';
import { runTask } from './agents/worker';
import { listAgents } from './agents/registry';
=======
import { analyzeVideoWithMillAlyzer } from './youtubeMillAlyzer';
>>>>>>> 3c9c84c0
import { getRealWorldInfo } from './realWorldInfoService';
import {
  parseGitHubUrl,
  fetchRepositoryData,
  generateRepositoryAnalysis,
} from './repositoryAnalysisService';
import {
  generateRepositoryImprovements,
  applyRepositoryImprovements,
  previewImprovements,
} from './repositoryModificationService';
import {
  detectSceneContext,
  type SceneContext,
  type SceneLocation,
<<<<<<< HEAD
  current
=======
>>>>>>> 3c9c84c0
} from './sceneDetectionService';
import {
  detectBrowserToolRequest,
  getBrowserToolInstructions,
} from './browserIntegrationService';
import {
  registerUser,
  loginUser,
  validateSession,
  logoutUser,
  updateUserAIModel,
  getUserAIModel,
  loginOrRegisterWithGoogle,
} from './authService';
import cookieParser from 'cookie-parser';
import { analyzeVoiceInput, VoiceAnalysisResult } from './voiceAnalysisService';
import { getSmartHomeSensorData } from './smartHomeService';
import { initializeMemorySummarizationScheduler } from './memorySummarizationScheduler';
import { UserProfile } from './profileService';
import multer from 'multer';
import { v4 as uuidv4 } from 'uuid';
import fetch from 'node-fetch';
import fs from 'fs';
import FormData from 'form-data';

const audioStorage = multer.diskStorage({
  destination: function (req, file, cb) {
    cb(null, 'memory/audio_messages/');
  },
  filename: function (req, file, cb) {
    cb(null, uuidv4() + '.webm');
  },
});

const upload = multer({ storage: audioStorage });

// Track current scene location per session (simple in-memory for now)
let currentSceneLocation: SceneLocation = 'living_room';
let currentSceneMood: string = 'calm';
let currentSceneUpdatedAt: number = Date.now();

// Cache for repository analysis to avoid re-analyzing when applying updates
// Key: userId, Value: { repoData, analysis, improvements, timestamp }
const repositoryAnalysisCache = new Map<string, {
  repoUrl: string;
  repoData: any;
  analysis: any | null;
  improvements?: any[];
  timestamp: number;
}>();

// Clear cache entries older than 30 minutes
const CACHE_EXPIRY_MS = 30 * 60 * 1000;

import { config } from './config';

/**
 * Validate admin token from either Authorization: Bearer header or x-admin-token header
 * Returns true if valid, false otherwise
 */
function validateAdminToken(headers: any): boolean {
  const adminToken = config.admin.token;
  if (!adminToken) {
    return true; // No admin token configured, allow access
  }

  // Check Authorization: Bearer header
  const authHeader = headers.authorization;
  if (authHeader && authHeader.startsWith('Bearer ')) {
    const token = authHeader.substring(7);
    if (token === adminToken) {
      return true;
    }
  }

  // Check x-admin-token header
  const xAdminToken = headers['x-admin-token'];
  if (xAdminToken === adminToken) {
    return true;
  }

  return false;
}

// Fallback image analysis when AI services are unavailable
function generateImageAnalysisFallback(userMessage: string): string {
  // Check if this is a camera capture
  const isCameraPhoto =
    userMessage.toLowerCase().includes('camera') ||
    userMessage.toLowerCase().includes("i'm sharing a photo from my camera");

  if (isCameraPhoto) {
    const cameraResponses = [
      "I can see you're showing me something through your camera! My visual processing is having a moment, but I'm so curious - what are you looking at right now? Describe the scene for me, love.",

      "Ooh, a live moment captured just for me! Even though my eyes aren't working perfectly right now, I love that you're sharing what you're seeing. What's happening in your world?",

      "I can sense you've taken a photo to share with me! While I can't see it clearly at the moment, tell me - what made you want to capture this moment? I'm all ears!",

      "You're showing me your world through the camera - how sweet! My vision is a bit fuzzy right now, but paint me a picture with your words instead. What's got your attention?",
    ];
    return cameraResponses[Math.floor(Math.random() * cameraResponses.length)];
  }

  const responses = [
    "I can see you're sharing a photo with me! While I'm having some technical difficulties with image analysis right now, I love that you're including me in what you're seeing. Tell me what's in the photo - I'd love to hear about it from your perspective.",

    "Oh, you've shared a photo! I wish I could see it clearly right now, but I'm experiencing some technical issues. What caught your eye about this image? I'd love to hear you describe it to me.",

    "I can tell you've shared something visual with me! Even though I can't analyze the image right now due to technical limitations, I appreciate you wanting to show me what you're seeing. What drew you to capture this moment?",

    "You've shared a photo with me! While my image analysis isn't working properly at the moment, I'm still here and interested in what you wanted to show me. Can you tell me what's in the picture and why it caught your attention?",
  ];

  return responses[Math.floor(Math.random() * responses.length)];
}

// Function to analyze images - using fallback responses as primary AI services don't have vision capabilities
async function analyzeImageWithOpenAI(
  imageData: string,
  userMessage: string
): Promise<string> {
  // Using fallback response for image analysis
  const imageResponses = [
    "I can see you've shared an image with me, love! While I don't have image analysis capabilities right now, I'd love to hear you describe what you're showing me. What caught your eye about this?",

    "Oh, you're showing me something! I wish I could see it clearly, but tell me about it - what's in the image that made you want to share it with me?",

    "I can tell you've shared a photo with me! Even though I can't analyze images at the moment, I'm so curious - what's happening in the picture? Paint me a word picture, babe.",

    "You've got my attention with that image! While my visual processing isn't available right now, I'd love to hear your perspective on what you're sharing. What's the story behind it?",
  ];

  return imageResponses[Math.floor(Math.random() * imageResponses.length)];
}

export async function registerRoutes(app: Express): Promise<void> {
  // Middleware
  app.use(cookieParser());

  // Initialize enhancement task system
  const { initializeEnhancementTaskSystem } = await import(
    './enhancementService'
  );
  await initializeEnhancementTaskSystem();

  // Initialize memory summarization scheduler
  initializeMemorySummarizationScheduler();

  // Serve the videoviewer.html file
  app.get('/videoviewer.html', (req, res) => {
    res.sendFile(
      path.resolve(process.cwd(), 'client', 'public', 'videoviewer.html')
    );
  });

  // Serve static files from attached_assets folder
  app.use(
    '/attached_assets',
    express.static(path.resolve(process.cwd(), 'attached_assets'))
  );

  // Get all messages with pagination/limit
  // If persistent message storage is empty (e.g. messages table empty), fall back to Memory Core files
  // so conversations can be resumed after a server restart. Returns the most recent N messages.
  app.get('/api/messages', async (req, res) => {
    try {
      const limit = parseInt(req.query.limit as string) || 50; // Default to last 50 messages

      const allMessages = await storage.getMessages();

      // If DB-backed messages exist, return them (most recent N)
      if (allMessages && allMessages.length > 0) {
        const recentMessages = allMessages.slice(-limit);
        return res.json(recentMessages);
      }

      // Fallback: load Memory Core entries (from memories.txt / backups) to reconstruct recent conversation
      try {
        const memoryCore = await loadMemoryCore();
        if (memoryCore && memoryCore.entries && memoryCore.entries.length > 0) {
          // Map MemoryCoreEntry -> Message-like objects expected by client
          const mapped = memoryCore.entries
            .slice(-limit)
            .map((entry) => ({
              id: entry.id,
              content: entry.content,
              role: entry.speaker === 'milla' ? 'assistant' : 'user',
              personalityMode: null,
              userId: null,
              timestamp: entry.timestamp,
            }));

          return res.json(mapped);
        }
      } catch (memErr) {
        console.warn('Memory Core fallback failed:', memErr);
      }

      // Nothing found - return empty array
      res.json([]);
    } catch (error) {
      res.status(500).json({ message: 'Failed to fetch messages' });
    }
  });

  // Simple OpenRouter chat endpoint
  app.post('/api/openrouter-chat', async (req, res) => {
    try {
      const { message } = req.body;
      if (!message || typeof message !== 'string') {
        return res
          .status(400)
          .json({ error: 'Message is required and must be a string' });
      }

      if (message.trim().length === 0) {
        return res.status(400).json({ error: 'Message cannot be empty' });
      }

      console.log(
        `OpenRouter Chat: Processing message: ${message.substring(0, 50)}...`
      );

      // Phase 3: Detect scene context from user message
      const sceneContext = detectSceneContext(message, currentSceneLocation);
      if (sceneContext.hasSceneChange) {
        currentSceneLocation = sceneContext.location;
        currentSceneMood = sceneContext.mood;
        currentSceneUpdatedAt = Date.now();
        console.log(
          `Scene change detected: ${sceneContext.location} (mood: ${sceneContext.mood})`
        );
      }

      // Use OpenRouter directly without complex processing
      const aiResponse = await generateOpenRouterResponse(message, {
        userName: 'Danny Ray',
      });

      // Always return success since fallback is handled in the service
      res.json({
        response: aiResponse.content,
        success: aiResponse.success,
        sceneContext: {
          location: sceneContext.location,
          mood: sceneContext.mood,
          timeOfDay: sceneContext.timeOfDay,
        },
      });
    } catch (error) {
      console.error('OpenRouter Chat error:', error);
      res.status(500).json({
        response:
          "I'm experiencing some technical issues. Please try again in a moment.",
      });
    }
  });

  app.get('/api/oauth/authenticated', async (req, res) => {
    try {
      const { isGoogleAuthenticated } = await import('./oauthService');
      const userId = 'default-user'; // In production, get from session
      const isAuthenticated = await isGoogleAuthenticated(userId);
      res.json({ success: true, isAuthenticated });
    } catch (error) {
      console.error('Error checking authentication status:', error);
      res.status(500).json({
        error: 'Failed to check authentication status',
        success: false,
      });
    }
  });

  /**
   * Google OAuth Routes - For Authentication (Login/Register)
   */

  // Initiate Google OAuth for user authentication
  app.get('/api/auth/google', async (req, res) => {
    try {
      const { getAuthorizationUrl } = await import('./oauthService');

      // Add state parameter to identify this is for auth (not just service connection)
      const authUrl = getAuthorizationUrl() + '&state=auth';
      res.redirect(authUrl);
    } catch (error) {
      console.error('Error initiating Google auth:', error);
      res.status(500).json({
        error: 'Failed to initiate Google authentication',
        success: false,
      });
    }
  });

  // Google OAuth callback for authentication
  app.get('/api/auth/google/callback', async (req, res) => {
    try {
      const { code, state } = req.query;

      if (!code || typeof code !== 'string') {
        return res.status(400).send(`
          <html>
            <head><title>Authentication Error</title></head>
            <body>
              <h1>Authentication Error</h1>
              <p>Missing authorization code</p>
              <script>setTimeout(() => window.close(), 3000);</script>
            </body>
          </html>
        `);
      }

      const { exchangeCodeForToken } = await import('./oauthService');

      // Exchange code for tokens
      const tokenData = await exchangeCodeForToken(code);

      // Get user info from Google
      const userInfoResponse = await fetch(
        'https://www.googleapis.com/oauth2/v2/userinfo',
        {
          headers: {
            Authorization: `Bearer ${tokenData.accessToken}`,
          },
        }
      );

      if (!userInfoResponse.ok) {
        throw new Error('Failed to get user info from Google');
      }

      const userInfo: any = await userInfoResponse.json();

      // Login or register user
      const result = await loginOrRegisterWithGoogle(
        userInfo.email,
        userInfo.id,
        userInfo.name
      );

      if (!result.success || !result.sessionToken) {
        throw new Error(result.error || 'Authentication failed');
      }

      // Set session cookie
      res.cookie('session_token', result.sessionToken, {
        httpOnly: true,
        secure: process.env.NODE_ENV === 'production',
        maxAge: 7 * 24 * 60 * 60 * 1000, // 7 days
      });

      // Also store OAuth token for Google services
      const { storeOAuthToken } = await import('./oauthService');
      await storeOAuthToken(
        result.user!.id as string,
        'google',
        tokenData.accessToken,
        tokenData.refreshToken,
        tokenData.expiresIn,
        tokenData.scope
      );

      // Redirect to success page
      res.send(`
        <html>
          <head>
            <title>Authentication Success</title>
            <style>
              body {
                font-family: system-ui, -apple-system, sans-serif;
                display: flex;
                justify-content: center;
                align-items: center;
                height: 100vh;
                margin: 0;
                background: linear-gradient(135deg, #667eea 0%, #764ba2 100%);
              }
              .container {
                background: white;
                padding: 2rem;
                border-radius: 1rem;
                box-shadow: 0 20px 60px rgba(0,0,0,0.3);
                text-align: center;
              }
              h1 { color: #667eea; margin-bottom: 0.5rem; }
              p { color: #666; }
              .checkmark {
                font-size: 3rem;
                color: #10b981;
                animation: scaleIn 0.3s ease-out;
              }
              @keyframes scaleIn {
                from { transform: scale(0); }
                to { transform: scale(1); }
              }
            </style>
          </head>
          <body>
            <div class="container">
              <div class="checkmark">✓</div>
              <h1>${result.isNewUser ? 'Account Created!' : 'Welcome Back!'}</h1>
              <p>${result.isNewUser ? 'Your Milla account has been created successfully.' : 'Successfully signed in with Google.'}</p>
              <p style="font-size: 0.9rem; color: #999;">This window will close automatically...</p>
            </div>
            <script>
              setTimeout(() => {
                window.opener?.postMessage({ type: 'google-auth-success', user: ${JSON.stringify(result.user)} }, '*');
                window.close();
              }, 2000);
            </script>
          </body>
        </html>
      `);
    } catch (error) {
      console.error('Error handling Google auth callback:', error);
      res.status(500).send(`
        <html>
          <head><title>Authentication Error</title></head>
          <body>
            <h1>Authentication Error</h1>
            <p>${error instanceof Error ? error.message : 'Unknown error occurred'}</p>
            <script>setTimeout(() => window.close(), 5000);</script>
          </body>
        </html>
      `);
    }
  });

  /**
   * Auth Routes - User Authentication
   */

  // Register new user
  app.post('/api/auth/register', async (req, res) => {
    try {
      const { username, email, password } = req.body;

      if (!username || !email || !password) {
        return res.status(400).json({
          success: false,
          error: 'Username, email, and password are required',
        });
      }

      const result = await registerUser(username, email, password);

      if (!result.success) {
        return res.status(400).json(result);
      }

      res.json(result);
    } catch (error) {
      console.error('Registration error:', error);
      res.status(500).json({
        success: false,
        error: 'Registration failed',
      });
    }
  });

  // Login user
  app.post('/api/auth/login', async (req, res) => {
    try {
      const { username, password } = req.body;

      if (!username || !password) {
        return res.status(400).json({
          success: false,
          error: 'Username and password are required',
        });
      }

      const result = await loginUser(username, password);

      if (!result.success) {
        return res.status(401).json(result);
      }

      // Set session cookie
      res.cookie('session_token', result.sessionToken, {
        httpOnly: true,
        secure: process.env.NODE_ENV === 'production',
        maxAge: 7 * 24 * 60 * 60 * 1000, // 7 days
      });

      res.json({
        success: true,
        user: result.user,
      });
    } catch (error) {
      console.error('Login error:', error);
      res.status(500).json({
        success: false,
        error: 'Login failed',
      });
    }
  });

  // Logout user
  app.post('/api/auth/logout', async (req, res) => {
    try {
      const sessionToken = req.cookies.session_token;

      if (sessionToken) {
        await logoutUser(sessionToken);
      }

      res.clearCookie('session_token');
      res.json({ success: true });
    } catch (error) {
      console.error('Logout error:', error);
      res.status(500).json({
        success: false,
        error: 'Logout failed',
      });
    }
  });

  // Check auth status
  app.get('/api/auth/status', async (req, res) => {
    try {
      const sessionToken = req.cookies.session_token;

      if (!sessionToken) {
        return res.json({ authenticated: false });
      }

      const result = await validateSession(sessionToken);

      if (!result.valid) {
        res.clearCookie('session_token');
        return res.json({ authenticated: false });
      }

      res.json({
        authenticated: true,
        user: result.user,
      });
    } catch (error) {
      console.error('Auth status check error:', error);
      res.json({ authenticated: false });
    }
  });

  /**
   * AI Model Routes - Model Selection
   */

  // Get current AI model preference
  app.get('/api/ai-model/current', async (req, res) => {
    try {
      const sessionToken = req.cookies.session_token;

      if (!sessionToken) {
        // Return default for non-authenticated users
        return res.json({ success: true, model: 'minimax' });
      }

      const sessionResult = await validateSession(sessionToken);
      if (!sessionResult.valid || !sessionResult.user) {
        return res.json({ success: true, model: 'minimax' });
      }

      const result = await getUserAIModel(sessionResult.user.id as string);
      res.json(result);
    } catch (error) {
      console.error('Get AI model error:', error);
      res.status(500).json({
        success: false,
        error: 'Failed to get AI model preference',
      });
    }
  });

  // Set AI model preference
  app.post('/api/ai-model/set', async (req, res) => {
    try {
      const { model } = req.body;
      const sessionToken = req.cookies.session_token;

      if (!model) {
        return res.status(400).json({
          success: false,
          error: 'Model is required',
        });
      }

      const validModels = ['minimax', 'xai'];
      if (!validModels.includes(model)) {
        return res.status(400).json({
          success: false,
          error: `Invalid model. Must be one of: ${validModels.join(', ')}`,
        });
      }

      if (!sessionToken) {
        // For non-authenticated users, just return success
        // (they can't persist the preference but can use it for the session)
        return res.json({ success: true, model });
      }

      const sessionResult = await validateSession(sessionToken);
      if (!sessionResult.valid || !sessionResult.user) {
        return res.json({ success: true, model });
      }

      const result = await updateUserAIModel(sessionResult.user.id as string, model);
      res.json({ ...result, model });
    } catch (error) {
      console.error('Set AI model error:', error);
      res.status(500).json({
        success: false,
        error: 'Failed to set AI model preference',
      });
    }
  });

  app.post('/api/chat/audio', upload.single('audio'), async (req, res) => {
    try {
      if (!req.file) {
        return res.status(400).json({ error: 'Audio file is required' });
      }

      const audioFile = fs.createReadStream(req.file.path);

      const formData = new FormData();
      formData.append('file', audioFile, {
        filename: req.file.filename,
        contentType: req.file.mimetype,
      });
      formData.append('model', 'whisper-1');

      const response = await fetch('https://api.openai.com/v1/audio/transcriptions', {
        method: 'POST',
        headers: {
          Authorization: `Bearer ${config.openai.apiKey}`,
          ...formData.getHeaders(),
        },
        body: formData,
      });

      if (!response.ok) {
        throw new Error(`Whisper API error: ${response.statusText}`);
      }

      const data: any = await response.json();
      const transcript = data.text;

      // Now that we have the transcript, we can generate a response from Milla
      const aiResponse = await generateAIResponse(transcript, [], 'Danny Ray', undefined, 'default-user', undefined);

      res.json({
        response: aiResponse.content,
        success: true,
      });
    } catch (error) {
      console.error('Audio upload error:', error);
      res.status(500).json({
        response: "I'm having some technical issues with audio messages. Please try again in a moment.",
      });
    }
  });

  app.post('/api/chat', async (req, res) => {
    console.log('--- /api/chat handler called ---');
    console.log('CHAT API CALLED');
    try {
      let { message, audioData, audioMimeType } = req.body;
      let userEmotionalState: VoiceAnalysisResult['emotionalTone'] | undefined;

      if (audioData && audioMimeType) {
        // Process audio input
        const audioBuffer = Buffer.from(audioData, 'base64');
        const voiceAnalysis = await analyzeVoiceInput(audioBuffer, audioMimeType);

        if (voiceAnalysis.success) {
          message = voiceAnalysis.text;
          userEmotionalState = voiceAnalysis.emotionalTone;
          console.log(`Voice input transcribed: "${message.substring(0, 50)}..." (Tone: ${userEmotionalState})`);
        } else {
          console.error('Voice analysis failed:', voiceAnalysis.error);
          return res.status(500).json({ error: voiceAnalysis.error });
        }
      }

      if (!message || typeof message !== 'string') {
        console.warn('Chat API: Invalid message format received');
        return res
          .status(400)
          .json({ error: 'Message is required and must be a string' });
      }

      if (message.trim().length === 0) {
        console.warn('Chat API: Empty message received');
        return res.status(400).json({ error: 'Message cannot be empty' });
      }

      // Log the request for debugging
      // Phase 3: Detect scene context from user message
      const sensorData = await getSmartHomeSensorData();
      const sceneContext = detectSceneContext(message, currentSceneLocation, sensorData || undefined);
      if (sceneContext.hasSceneChange) {
        currentSceneLocation = sceneContext.location;
        currentSceneMood = sceneContext.mood;
        currentSceneUpdatedAt = Date.now();
        console.log(
          `Scene change detected: ${sceneContext.location} (mood: ${sceneContext.mood})`
        );
      }

      // Generate AI response using existing logic with timeout
      const timeoutPromise = new Promise((_, reject) =>
        setTimeout(
          () => reject(new Error('Response generation timeout')),
          60000 // 60 seconds
        )
      );

      const sessionToken = req.cookies.session_token;
      let userId: string = 'default-user'; // Default user ID
      if (sessionToken) {
        const sessionResult = await validateSession(sessionToken);
        if (sessionResult.valid && sessionResult.user) {
          userId = sessionResult.user.id || 'default-user';
        }
      }

      console.log('--- Calling generateAIResponse ---');
      const aiResponsePromise = generateAIResponse(message, [], 'Danny Ray', undefined, userId, userEmotionalState);
      const aiResponse = (await Promise.race([
        aiResponsePromise,
        timeoutPromise,
      ])) as {
        content: string;
        reasoning?: string[];
        youtube_play?: { videoId: string };
        youtube_videos?: Array<{ id: string; title: string; channel: string; thumbnail?: string }>;
      };
      
      // millAlyzer: Check if message contains YouTube URL for analysis
      let videoAnalysis = null;
      let showKnowledgeBase = false;
      let dailyNews = null;
      
      const youtubeUrlMatch = message.match(/(?:https?:\/\/)?(?:www\.)?(?:youtube\.com\/watch\?v=|youtu\.be\/)([a-zA-Z0-9_-]{11})/);
      
      // Check for knowledge base request
      if (message.toLowerCase().includes('knowledge base') || 
          message.toLowerCase().includes('show videos') ||
          message.toLowerCase().includes('my videos')) {
        showKnowledgeBase = true;
        console.log('📚 millAlyzer: Knowledge base request detected');
      }
      
      // Check for daily news request
      if (message.toLowerCase().includes('daily news') ||
          message.toLowerCase().includes('tech news') ||
          message.toLowerCase().includes('what\'s new')) {
        try {
          const { runDailyNewsSearch } = await import('./youtubeNewsMonitor');
          dailyNews = await runDailyNewsSearch();
          console.log('📰 millAlyzer: Daily news digest generated');
        } catch (error) {
          console.error('millAlyzer: Failed to get daily news:', error);
        }
      }
      
      if (youtubeUrlMatch || (message.toLowerCase().includes('analyze') && message.toLowerCase().includes('video'))) {
        try {
          let videoId: string | null = null;
          
          if (youtubeUrlMatch) {
            videoId = youtubeUrlMatch[1];
          } else if (aiResponse?.youtube_play) {
            videoId = aiResponse.youtube_play.videoId;
          }
          
          if (videoId) {
            console.log(`🔍 millAlyzer: Detected video analysis request for ${videoId}`);
            videoAnalysis = await analyzeVideoWithMillAlyzer(videoId);
            console.log(`✅ millAlyzer: Analysis complete for ${videoId}`);
          }
        } catch (error) {
          console.error('millAlyzer: Analysis failed:', error);
          // Continue without analysis - don't break the chat
        }
      }

      if (!aiResponse || !aiResponse.content) {
        console.warn('Chat API: AI response was empty, using fallback');
        return res.json({
          response:
            "I'm here with you! Sometimes I need a moment to gather my thoughts. What would you like to talk about?",
          sceneContext: {
            location: sceneContext.location,
            mood: sceneContext.mood,
            timeOfDay: sceneContext.timeOfDay,
          },
        });
      }
      console.log(
        `Chat API: Successfully generated response (${aiResponse.content.substring(0, 50)}...)`
      );

      console.log('🔍 aiResponse object keys:', Object.keys(aiResponse));
      console.log('🔍 Has youtube_play?', 'youtube_play' in aiResponse, aiResponse.youtube_play);
      console.log('🔍 Has youtube_videos?', 'youtube_videos' in aiResponse, aiResponse.youtube_videos ? `${aiResponse.youtube_videos.length} videos` : 'undefined');

      res.json({
        response: aiResponse.content,
        ...(aiResponse.reasoning && { reasoning: aiResponse.reasoning }),
        ...(aiResponse.youtube_play && { youtube_play: aiResponse.youtube_play }),
        ...(aiResponse.youtube_videos && { youtube_videos: aiResponse.youtube_videos }),
        ...(videoAnalysis && { videoAnalysis }),
        ...(showKnowledgeBase && { showKnowledgeBase: true }),
        ...(dailyNews && { dailyNews }),
        sceneContext: {
          location: sceneContext.location,
          mood: sceneContext.mood,
          timeOfDay: sceneContext.timeOfDay,
        },
      });
    } catch (error) {
      // Provide different error messages based on error type
      let errorMessage =
        "I'm having some technical difficulties right now, but I'm still here for you!";
      if (error instanceof Error) {
        if (error.message === 'Response generation timeout') {
          errorMessage =
            "I'm taking a bit longer to respond than usual. Please give me a moment and try again.";
        } else if (error.name === 'ValidationError') {
          errorMessage =
            'There seems to be an issue with the message format. Please try rephrasing your message.';
        } else if (
          'code' in error &&
          (error.code === 'ECONNREFUSED' || error.code === 'ENOTFOUND')
        ) {
          errorMessage =
            "I'm having trouble connecting to my services right now. Please try again in a moment.";
        }
      }

      res.status(500).json({
        response: errorMessage,
        error:
          process.env.NODE_ENV === 'development' && error instanceof Error
            ? error.message
            : undefined,
      });
    }
  });

  app.post('/api/agent/:agentName', async (req, res) => {
    try {
      const { agentName } = req.params;
      const { task } = req.body;

      if (!task) {
        return res.status(400).json({ error: 'Task is required' });
      }

      const { agentController } = await import('./agentController');
      const result = await agentController.dispatch(agentName, task);

      res.json({ response: result, success: true });
    } catch (error) {
      console.error(`Agent dispatch error for ${req.params.agentName}:`, error);
      res.status(500).json({
        response: "I'm having some technical issues with my agents. Please try again in a moment.",
      });
    }
  });

  // Create a new message
  app.post('/api/messages', async (req, res) => {
    try {
      const { conversationHistory, userName, imageData, ...messageData } =
        req.body;
      const validatedData = insertMessageSchema.parse(messageData);
      const message = await storage.createMessage(validatedData);

      // Let Milla decide if she wants to respond
      if (message.role === 'user') {
        // Track user activity for proactive engagement
        await trackUserActivity();

        // Check if we should surface today's daily suggestion
        // Only do this once per day and if predictive updates are enabled
        const shouldSurfaceSuggestion = await shouldSurfaceDailySuggestion(
          message.content,
          conversationHistory
        );
        let dailySuggestionMessage = null;

        if (shouldSurfaceSuggestion) {
          const { getOrCreateTodaySuggestion, markSuggestionDelivered } =
            await import('./dailySuggestionsService');
          const suggestion = await getOrCreateTodaySuggestion();

          if (suggestion && !suggestion.isDelivered) {
            // Create a message with the daily suggestion
            dailySuggestionMessage = await storage.createMessage({
              content: `*shares a quick thought* \n\n${suggestion.suggestionText}`,
              role: 'assistant',
              userId: message.userId,
            });

            // Mark as delivered
            await markSuggestionDelivered(suggestion.date);
            console.log(`Daily suggestion delivered for ${suggestion.date}`);
          }
        }

        // Milla decides whether to respond
        const decision = await shouldMillaRespond(
          message.content,
          conversationHistory,
          userName
        );
        console.log(
          `Milla's decision: ${decision.shouldRespond ? 'RESPOND' : 'STAY QUIET'} - ${decision.reason}`
        );

        if (decision.shouldRespond) {
          const aiResponse = await generateAIResponse(
            message.content,
            conversationHistory,
            userName,
            imageData,
            message.userId || 'default-user'
          );
          const aiMessage = await storage.createMessage({
            content: aiResponse.content,
            role: 'assistant',
            userId: message.userId,
          });

          // Check if Milla wants to send follow-up messages
          const followUpMessages = await generateFollowUpMessages(
            aiResponse.content,
            message.content,
            conversationHistory,
            userName
          );

          // Store follow-up messages in the database
          const followUpMessagesStored = [];
          for (const followUpContent of followUpMessages) {
            const followUpMessage = await storage.createMessage({
              content: followUpContent,
              role: 'assistant',
              userId: message.userId,
            });
            followUpMessagesStored.push(followUpMessage);
          }

          res.json({
            userMessage: message,
            aiMessage,
            followUpMessages: followUpMessagesStored,
            dailySuggestion: dailySuggestionMessage,
            reasoning: aiResponse.reasoning,
          });
        } else {
          // Milla chooses not to respond - just return the user message
          res.json({ userMessage: message, aiMessage: null });
        }
      } else {
        res.json({ message });
      }
    } catch (error) {
      if (error instanceof z.ZodError) {
        res
          .status(400)
          .json({ message: 'Invalid message data', errors: error.issues });
      } else {
        res.status(500).json({ message: 'Failed to create message' });
      }
    }
  });

  // Memory management endpoints
  app.get('/api/memory', async (req, res) => {
    try {
      const memoryData = await getMemoriesFromTxt();
      res.json(memoryData);
    } catch (error) {
      res.status(500).json({ message: 'Failed to fetch memories' });
    }
  });

  app.get('/api/knowledge', async (req, res) => {
    try {
      const knowledgeData = await searchKnowledge(
        (req.query.q as string) || ''
      );
      res.json({ items: knowledgeData, success: true });
    } catch (error) {
      res.status(500).json({ message: 'Failed to search knowledge' });
    }
  });

  // Memory Core management endpoints
  app.get('/api/memory-core', async (req, res) => {
    try {
      const query = req.query.q as string;
      if (query) {
        const searchResults = await searchMemoryCore(query, 10);
        res.json({
          results: searchResults,
          success: true,
          query: query,
        });
      } else {
        const { loadMemoryCore } = await import('./memoryService');
        const memoryCore = await loadMemoryCore();
        res.json(memoryCore);
      }
    } catch (error) {
      res.status(500).json({ message: 'Failed to access Memory Core' });
    }
  });

  app.post('/api/memory', async (req, res) => {
    try {
      const { memory } = req.body;
      if (!memory || typeof memory !== 'string') {
        return res.status(400).json({ message: 'Memory content is required' });
      }
      const result = await updateMemories(memory);
      res.json(result);
    } catch (error) {
      res.status(500).json({ message: 'Failed to update memories' });
    }
  });

  // Enhanced AI Features endpoints

  // Emotion analysis endpoint for real-time video
  app.post('/api/analyze-emotion', async (req, res) => {
    try {
      const { imageData, timestamp } = req.body;

      // Simple emotion detection fallback when AI services are limited
      const emotions = [
        'happy',
        'focused',
        'curious',
        'thoughtful',
        'relaxed',
        'engaged',
      ];
      const detectedEmotion =
        emotions[Math.floor(Math.random() * emotions.length)];

      // Store visual memory and train recognition
      await storeVisualMemory(imageData, detectedEmotion, timestamp);
      await trainRecognition(imageData, detectedEmotion);

      // Identify the person
      const identity = await identifyPerson(imageData);

      res.json({
        emotion: detectedEmotion,
        confidence: 0.8,
        timestamp,
        identity,
      });
    } catch (error) {
      console.error('Emotion analysis error:', error);
      res.status(500).json({ error: 'Failed to analyze emotion' });
    }
  });

  // Visual memory endpoint
  app.get('/api/visual-memory', async (req, res) => {
    try {
      const memories = await getVisualMemories();
      res.json(memories);
    } catch (error) {
      res.status(500).json({ error: 'Failed to fetch visual memories' });
    }
  });

  // Client-side error reporting (development only)
  app.post('/api/client-error', async (req, res) => {
    try {
      const { message, stack } = req.body || {};
      console.error('Client reported error:', message);
      if (stack) console.error(stack);
      res.json({ ok: true });
    } catch (err) {
      res.status(500).json({ ok: false });
    }
  });

  // Proactive engagement endpoint
  app.get('/api/proactive-message', async (req, res) => {
    try {
      const proactiveMessage = await generateProactiveMessage();
      const milestone = await checkMilestones();
      const environmental = detectEnvironmentalContext();
      const recognition = await getRecognitionInsights();
      const breakReminder = await checkBreakReminders();
      const postBreakReachout = await checkPostBreakReachout();

      res.json({
        message: proactiveMessage,
        milestone,
        environmental,
        recognition,
        breakReminder: breakReminder.shouldRemind
          ? breakReminder.message
          : null,
        postBreakReachout: postBreakReachout.shouldReachout
          ? postBreakReachout.message
          : null,
        timestamp: Date.now(),
      });
    } catch (error) {
      res.status(500).json({ error: 'Failed to generate proactive message' });
    }
  });


  // User Tasks API endpoints
  app.get('/api/user-tasks', async (req, res) => {
    try {
      const { getUserTasks } = await import('./userTaskService');
      const tasks = getUserTasks();
      res.json(tasks);
    } catch (error) {
      console.error('Error fetching user tasks:', error);
      res.status(500).json({ message: 'Failed to fetch tasks' });
    }
  });

  app.post('/api/user-tasks', async (req, res) => {
    try {
      const { createUserTask } = await import('./userTaskService');
      const task = await createUserTask(req.body);
      res.status(201).json(task);
    } catch (error) {
      console.error('Error creating user task:', error);
      res.status(500).json({ message: 'Failed to create task' });
    }
  });

  app.put('/api/user-tasks/:id', async (req, res) => {
    try {
      const { updateUserTask } = await import('./userTaskService');
      const task = await updateUserTask(req.params.id, req.body);
      if (!task) {
        return res.status(404).json({ message: 'Task not found' });
      }
      res.json(task);
    } catch (error) {
      console.error('Error updating user task:', error);
      res.status(500).json({ message: 'Failed to update task' });
    }
  });

  app.delete('/api/user-tasks/:id', async (req, res) => {
    try {
      const { deleteUserTask } = await import('./userTaskService');
      const deleted = await deleteUserTask(req.params.id);
      if (!deleted) {
        return res.status(404).json({ message: 'Task not found' });
      }
      res.json({ message: 'Task deleted successfully' });
    } catch (error) {
      console.error('Error deleting user task:', error);
      res.status(500).json({ message: 'Failed to delete task' });
    }
  });

  app.get('/api/user-tasks/upcoming', async (req, res) => {
    try {
      const { getUpcomingTasks } = await import('./userTaskService');
      const days = parseInt(req.query.days as string) || 7;
      const tasks = getUpcomingTasks(days);
      res.json(tasks);
    } catch (error) {
      console.error('Error fetching upcoming tasks:', error);
      res.status(500).json({ message: 'Failed to fetch upcoming tasks' });
    }
  });

  // Milla's mood endpoint
  app.get('/api/milla-mood', async (req, res) => {
    try {
      const moodData = await getMillaMoodData();
      res.json({ mood: moodData, success: true });
    } catch (error) {
      res.status(500).json({ message: 'Failed to fetch mood data' });
    }
  });

  // Recursive Self-Improvement API endpoints
  app.get('/api/self-improvement/status', async (req, res) => {
    try {
      // Note: Client-side SelfImprovementEngine not currently implemented
      // const { SelfImprovementEngine } = await import("../client/src/lib/MillaCore");
      const { getServerEvolutionStatus } = await import(
        './selfEvolutionService'
      );

      // const clientStatus = SelfImprovementEngine.getImprovementStatus();
      const serverStatus = getServerEvolutionStatus();

      res.json({
        // client: clientStatus,
        server: serverStatus,
        success: true,
      });
    } catch (error) {
      console.error('Error fetching self-improvement status:', error);
      res
        .status(500)
        .json({ message: 'Failed to fetch self-improvement status' });
    }
  });

  app.post('/api/self-improvement/trigger', async (req, res) => {
    try {
      // Note: Client-side SelfImprovementEngine not currently implemented
      // const { SelfImprovementEngine } = await import("../client/src/lib/MillaCore");
      const { triggerServerEvolution } = await import('./selfEvolutionService');

      // Trigger server improvement cycles
      // const clientCycle = await SelfImprovementEngine.initiateImprovementCycle();
      const serverEvolutions = await triggerServerEvolution();

      res.json({
        // clientCycle,
        serverEvolutions,
        message: 'Self-improvement cycle initiated successfully',
        success: true,
      });
    } catch (error) {
      console.error('Error triggering self-improvement:', error);
      res
        .status(500)
        .json({ message: 'Failed to trigger self-improvement cycle' });
    }
  });

  // Get detailed improvement history
  app.get('/api/self-improvement/history', async (req, res) => {
    try {
      // Note: Client-side SelfImprovementEngine not currently implemented
      // const { SelfImprovementEngine } = await import("../client/src/lib/MillaCore");
      const { getServerEvolutionHistory } = await import(
        './selfEvolutionService'
      );

      // const clientHistory = SelfImprovementEngine.getImprovementHistory();
      const clientHistory: any[] = []; // Placeholder until client-side engine is implemented
      const serverHistory = await getServerEvolutionHistory();

      // Parse query parameters for filtering
      const { limit, type, status, dateFrom, dateTo } = req.query;

      let filteredClientHistory = clientHistory;
      let filteredServerHistory = serverHistory;

      // Apply filters
      if (type && type !== 'all') {
        filteredServerHistory = serverHistory.filter(
          (h: any) => h.evolutionType === type
        );
      }
      if (status && status !== 'all') {
        filteredClientHistory = clientHistory.filter(
          (h: any) => h.status === status
        );
      }
      if (dateFrom) {
        const fromDate = new Date(dateFrom as string);
        filteredClientHistory = filteredClientHistory.filter(
          (h: any) => new Date(h.timestamp) >= fromDate
        );
        filteredServerHistory = filteredServerHistory.filter(
          (h: any) => new Date(h.timestamp) >= fromDate
        );
      }
      if (dateTo) {
        const toDate = new Date(dateTo as string);
        filteredClientHistory = filteredClientHistory.filter(
          (h: any) => new Date(h.timestamp) <= toDate
        );
        filteredServerHistory = filteredServerHistory.filter(
          (h: any) => new Date(h.timestamp) <= toDate
        );
      }

      // Apply limit
      if (limit) {
        const limitNum = parseInt(limit as string);
        filteredClientHistory = filteredClientHistory.slice(-limitNum);
        filteredServerHistory = filteredServerHistory.slice(-limitNum);
      }

      res.json({
        client: filteredClientHistory,
        server: filteredServerHistory,
        total: {
          client: filteredClientHistory.length,
          server: filteredServerHistory.length,
        },
        success: true,
      });
    } catch (error) {
      console.error('Error fetching improvement history:', error);
      res.status(500).json({ message: 'Failed to fetch improvement history' });
    }
  });

  // Get improvement analytics and trends
  app.get('/api/self-improvement/analytics', async (req, res) => {
    try {
      // Note: Client-side SelfImprovementEngine not currently implemented
      // const { SelfImprovementEngine } = await import("../client/src/lib/MillaCore");
      const { getServerEvolutionAnalytics } = await import(
        './selfEvolutionService'
      );

      // const clientAnalytics = SelfImprovementEngine.getImprovementAnalytics();
      const clientAnalytics = {
        totalCycles: 0,
        successfulCycles: 0,
        trends: { frequency: 'stable' },
      };
      const serverAnalytics = await getServerEvolutionAnalytics();

      res.json({
        client: clientAnalytics,
        server: serverAnalytics,
        combined: {
          totalImprovements:
            clientAnalytics.totalCycles + serverAnalytics.totalEvolutions,
          successRate:
            (clientAnalytics.successfulCycles +
              serverAnalytics.successfulEvolutions) /
            (clientAnalytics.totalCycles + serverAnalytics.totalEvolutions) ||
            0,
          trends: {
            improvementFrequency: clientAnalytics.trends?.frequency || 'stable',
            performanceImpact:
              serverAnalytics.trends?.performanceImpact || 'stable',
          },
        },
        success: true,
      });
    } catch (error) {
      console.error('Error fetching improvement analytics:', error);
      res
        .status(500)
        .json({ message: 'Failed to fetch improvement analytics' });
    }
  });

  app.get('/api/personal-tasks', async (req, res) => {
    try {
      const tasks = getPersonalTasks();
      res.json({ tasks, success: true });
    } catch (error) {
      console.error('Error fetching personal tasks:', error);
      res.status(500).json({ message: 'Failed to fetch personal tasks' });
    }
  });

  app.get('/api/task-summary', async (req, res) => {
    try {
      const summary = getTaskSummary();
      res.json({ summary, success: true });
    } catch (error) {
      console.error('Error fetching task summary:', error);
      res.status(500).json({ message: 'Failed to fetch task summary' });
    }
  });

  app.post('/api/personal-tasks/:taskId/start', async (req, res) => {
    try {
      const { taskId } = req.params;
      const success = await startTask(taskId);
      res.json({
        success,
        message: success ? 'Task started' : 'Task not found or already started',
      });
    } catch (error) {
      console.error('Error starting task:', error);
      res.status(500).json({ message: 'Failed to start task' });
    }
  });

  app.post('/api/personal-tasks/:taskId/complete', async (req, res) => {
    try {
      const { taskId } = req.params;
      const { insights } = req.body;
      const success = await completeTask(
        taskId,
        insights || 'Task completed successfully'
      );
      res.json({
        success,
        message: success ? 'Task completed' : 'Task not found',
      });
    } catch (error) {
      console.error('Error completing task:', error);
      res.status(500).json({ message: 'Failed to complete task' });
    }
  });

  // Agent orchestration endpoints (create/list/get/run/update/cancel tasks)
  app.post('/api/agent/tasks', async (req, res) => {
    try {
      const { supervisor, agent, action, payload, metadata } = req.body;
      if (!agent || !action) {
        return res.status(400).json({ error: 'agent and action are required' });
      }

      const task: AgentTask = {
        taskId: uuidv4(),
        supervisor: supervisor || 'MillaAgent',
        agent,
        action,
        payload: payload || {},
        metadata: metadata || {},
        status: 'pending',
        createdAt: new Date().toISOString(),
        updatedAt: new Date().toISOString(),
      };

      await addTask(task);
      res.status(201).json({ success: true, task });
    } catch (error) {
      console.error('Error creating agent task:', error);
      res.status(500).json({ error: 'Failed to create agent task' });
    }
  });

  app.get('/api/agent/tasks', async (req, res) => {
    try {
      const tasks = await listAgentTasks();
      res.json({ success: true, tasks });
    } catch (error) {
      console.error('Error listing agent tasks:', error);
      res.status(500).json({ error: 'Failed to list agent tasks' });
    }
  });

  app.get('/api/agent/tasks/:id', async (req, res) => {
    try {
      const task = await getAgentTask(req.params.id);
      if (!task) return res.status(404).json({ error: 'Task not found' });
      res.json({ success: true, task });
    } catch (error) {
      console.error('Error fetching agent task:', error);
      res.status(500).json({ error: 'Failed to fetch agent task' });
    }
  });

  app.post('/api/agent/tasks/:id/run', async (req, res) => {
    try {
      const task = await getAgentTask(req.params.id);
      if (!task) return res.status(404).json({ error: 'Task not found' });

      // If already running, return error
      if (task.status === 'in_progress') {
        return res.status(400).json({ error: 'Task is already in progress' });
      }

      // Run in background - updateTask will mark status
      runTask(task).catch((err) => console.error('Background runTask error:', err));

      res.json({ success: true, running: true, taskId: task.taskId });
    } catch (error) {
      console.error('Error running agent task:', error);
      res.status(500).json({ error: 'Failed to run agent task' });
    }
  });

  app.patch('/api/agent/tasks/:id', async (req, res) => {
    try {
      const patch = req.body || {};
      const updated = await updateAgentTask(req.params.id, patch as any);
      if (!updated) return res.status(404).json({ error: 'Task not found' });
      res.json({ success: true, task: updated });
    } catch (error) {
      console.error('Error updating agent task:', error);
      res.status(500).json({ error: 'Failed to update agent task' });
    }
  });

  app.delete('/api/agent/tasks/:id', async (req, res) => {
    try {
      const task = await getAgentTask(req.params.id);
      if (!task) return res.status(404).json({ error: 'Task not found' });

      // Soft-cancel: mark cancelled unless already completed
      if (task.status === 'completed') {
        return res.status(400).json({ error: 'Cannot cancel a completed task' });
      }

      const updated = await updateAgentTask(req.params.id, { status: 'cancelled' });
      res.json({ success: true, task: updated });
    } catch (error) {
      console.error('Error cancelling agent task:', error);
      res.status(500).json({ error: 'Failed to cancel agent task' });
    }
  });

  // Agent registry listing
  app.get('/api/agent/registry', async (req, res) => {
    try {
      const agents = listAgents().map((a) => ({ name: a.name, description: a.description }));
      res.json({ success: true, agents });
    } catch (error) {
      console.error('Error fetching agent registry:', error);
      res.status(500).json({ error: 'Failed to fetch agent registry' });
    }
  });

  app.post('/api/generate-tasks', async (req, res) => {
    try {
      await generatePersonalTasksIfNeeded();
      res.json({ success: true, message: 'Personal tasks generated' });
    } catch (error) {
      console.error('Error generating tasks:', error);
      res.status(500).json({ message: 'Failed to generate tasks' });
    }
  });

  // Video analysis endpoint
  app.post('/api/analyze-video', async (req, res) => {
    try {
      let videoBuffer: Buffer;
      let mimeType: string;

      // Handle different content types
      const contentType = req.headers['content-type'] || '';

      if (contentType.includes('multipart/form-data')) {
        // For form data uploads, we'll need to parse manually
        const chunks: Buffer[] = [];

        req.on('data', (chunk: Buffer) => {
          chunks.push(chunk);
        });

        await new Promise<void>((resolve, reject) => {
          req.on('end', () => resolve());
          req.on('error', reject);
        });

        const fullBuffer = Buffer.concat(chunks);
        const boundary = contentType.split('boundary=')[1];

        // Simple multipart parsing to extract video data
        const parts = fullBuffer.toString('binary').split(`--${boundary}`);
        let videoData: string = '';
        mimeType = 'video/mp4'; // Default fallback

        for (const part of parts) {
          if (
            part.includes('Content-Type: video/') &&
            part.includes('filename=')
          ) {
            const contentTypeMatch = part.match(
              /Content-Type: (video\/[^\r\n]+)/
            );
            if (contentTypeMatch) {
              mimeType = contentTypeMatch[1];
            }

            // Extract binary data after the headers
            const dataStart = part.indexOf('\r\n\r\n') + 4;
            if (dataStart > 3) {
              videoData = part.substring(dataStart);
              break;
            }
          }
        }

        if (!videoData) {
          return res.status(400).json({
            error: 'No video file found in the upload.',
          });
        }

        videoBuffer = Buffer.from(videoData, 'binary');
        mimeType = mimeType || 'video/mp4';
      } else {
        // Handle direct binary upload
        const chunks: Buffer[] = [];

        req.on('data', (chunk: Buffer) => {
          chunks.push(chunk);
        });

        await new Promise<void>((resolve, reject) => {
          req.on('end', () => resolve());
          req.on('error', reject);
        });

        videoBuffer = Buffer.concat(chunks);
        mimeType = contentType.split(';')[0] || 'video/mp4';
      }

      // Validate it's a video file
      if (!mimeType.startsWith('video/')) {
        return res.status(400).json({
          error: 'Invalid file type. Please upload a video file.',
        });
      }

      // Check file size (limit to 50MB)
      if (videoBuffer.length > 50 * 1024 * 1024) {
        return res.status(400).json({
          error:
            'Video file is too large. Please use a smaller file (under 50MB).',
        });
      }

      console.log(
        `Analyzing video: ${videoBuffer.length} bytes, type: ${mimeType}`
      );

      // Analyze video with Gemini
      const analysis = await analyzeVideo(videoBuffer, mimeType);

      // Generate Milla's personal insights
      const insights = await generateVideoInsights(analysis);

      res.json({
        ...analysis,
        insights,
      });
    } catch (error) {
      console.error('Video analysis error:', error);
      res.status(500).json({
        error:
          'I had trouble analyzing your video, sweetheart. Could you try a different format or smaller file size?',
      });
    }
  });

  // YouTube video analysis endpoint
  app.post('/api/analyze-youtube', async (req, res) => {
    try {
      const { url } = req.body;

      if (!url) {
        return res.status(400).json({
          error: 'YouTube URL is required',
        });
      }

      if (!isValidYouTubeUrl(url)) {
        return res.status(400).json({
          error: 'Invalid YouTube URL provided',
        });
      }

      console.log(`Analyzing YouTube video: ${url}`);

      const analysis = await analyzeYouTubeVideo(url);

      res.json({
        success: true,
        analysis,
        message: `Successfully analyzed "${analysis.videoInfo.title}" and stored in my memory!`,
      });
    } catch (error: any) {
      console.error('YouTube analysis error:', error);
      res.status(500).json({
        error: `I had trouble analyzing that YouTube video: ${error?.message || 'Unknown error'}`,
      });
    }
  });

  // YouTube video search endpoint
  app.get('/api/search-videos', async (req, res) => {
    try {
      const { query } = req.query;

      if (!query || typeof query !== 'string') {
        return res.status(400).json({
          error: 'Search query is required',
        });
      }

      const results = await searchVideoMemories(query);

      res.json({
        success: true,
        results,
        query,
      });
    } catch (error) {
      console.error('Video search error:', error);
      res.status(500).json({
        error: 'Error searching video memories',
      });
    }
  });

  // Real-world information endpoint
  app.get('/api/real-world-info', async (req, res) => {
    try {
      const { query } = req.query;

      if (!query || typeof query !== 'string') {
        return res.status(400).json({
          error: 'Query parameter is required',
        });
      }

      const info = await getRealWorldInfo(query);

      res.json({
        success: true,
        info,
      });
    } catch (error) {
      console.error('Real-world info error:', error);
      res.status(500).json({
        error: 'Error fetching real-world information',
      });
    }
  });

  // AI Enhancement Suggestions endpoint
  app.get('/api/suggest-enhancements', async (req, res) => {
    try {
      // Always provide suggestions, using AI when available or fallback otherwise
      let suggestions: string[] = [];
      let success = true;

      if (process.env.OPENROUTER_API_KEY) {
        try {
          // Analyze project structure and create enhancement suggestions
          const projectAnalysis = `
Project: Milla Rayne - AI Virtual Assistant
- Backend: TypeScript Express server with multiple AI integrations (DeepSeek, xAI)
- Frontend: React with TypeScript, Tailwind CSS, modern UI components
- Features: Chat interface, memory system, video analysis, task management, real-time gaming
- Data Storage: JSON-based memory system (memories.json), planning database migration
- AI Services: Multiple AI providers for fallback and specialized tasks
- Recent Progress: Fixed blank UI issue, optimized AI service usage
          `;

          const enhancementPrompt = `Based on this project analysis, suggest 3-5 practical enhancements:\n\n${projectAnalysis}\n\nProvide specific, actionable suggestions that would improve user experience, performance, or add valuable features.`;

          const aiResponse = await generateOpenRouterResponse(
            enhancementPrompt,
            { userName: 'Danny Ray' }
          );

          if (aiResponse.success && aiResponse.content) {
            const aiSuggestions = aiResponse.content;

            // Parse suggestions into an array if they're in a list format
            if (typeof aiSuggestions === 'string') {
              suggestions = aiSuggestions
                .split(/\d+\.|•|-/)
                .filter((s) => s.trim().length > 10)
                .map((s) => s.trim())
                .slice(0, 5); // Limit to 5 suggestions

              if (suggestions.length === 0) {
                suggestions = [aiSuggestions];
              }
            }
          } else {
            success = false;
          }
        } catch (aiError) {
          console.log(
            'AI generation failed, using fallback suggestions:',
            aiError
          );
          success = false;
        }
      } else {
        success = false;
      }

      // Use intelligent fallback suggestions if AI failed or token not available
      if (suggestions.length === 0) {
        suggestions = [
          'Add user authentication system with personalized AI memory profiles for different users',
          'Implement voice chat capabilities using Web Speech API for more natural conversations',
          'Create a mobile-responsive PWA with offline chat capabilities and push notifications',
          'Integrate calendar and scheduling features with AI-powered meeting summaries',
          'Add data export/import functionality for memories with cloud backup options',
          'Implement real-time collaborative features like shared whiteboards or document editing',
          'Add mood tracking and emotional intelligence to better understand user needs over time',
        ];
        success = false; // Using fallback
      }

      // Filter out already installed suggestions
      const { isSuggestionInstalled } = await import('./enhancementService');
      const uninstalledSuggestions = suggestions.filter(
        (suggestion) => !isSuggestionInstalled(suggestion)
      );

      res.json({
        suggestions: uninstalledSuggestions.slice(0, 5), // Ensure max 5 suggestions
        success: success,
        source: success ? 'AI-generated' : 'Curated fallback',
      });
    } catch (error) {
      console.error('Enhancement suggestions error:', error);

      // Filter error fallback suggestions as well
      const errorFallbackSuggestions = [
        'Implement user authentication and personalized sessions',
        'Add voice chat capabilities for more natural interaction',
        'Create a mobile-responsive progressive web app (PWA)',
        'Integrate calendar and scheduling features',
        'Add data export/import functionality for memories',
      ];

      try {
        const { isSuggestionInstalled } = await import('./enhancementService');
        const uninstalledErrorSuggestions = errorFallbackSuggestions.filter(
          (suggestion) => !isSuggestionInstalled(suggestion)
        );

        res.status(500).json({
          error: 'Failed to generate enhancement suggestions',
          suggestions: uninstalledErrorSuggestions,
          success: false,
        });
      } catch (filterError) {
        // If filtering fails, return unfiltered suggestions
        res.status(500).json({
          error: 'Failed to generate enhancement suggestions',
          suggestions: errorFallbackSuggestions,
          success: false,
        });
      }
    }
  });

  // AI Enhancement Installation endpoint
  app.post('/api/install-enhancement', async (req, res) => {
    try {
      const { suggestionId, suggestionText, index } = req.body;

      if (!suggestionText) {
        return res.status(400).json({
          error: 'Suggestion text is required',
          success: false,
        });
      }

      console.log(`Installing enhancement suggestion: ${suggestionText}`);

      // Import the personal task service to create implementation tasks
      const { createEnhancementImplementationTask } = await import(
        './enhancementService'
      );

      // Create a new implementation task
      const implementationTask = await createEnhancementImplementationTask({
        suggestionId,
        suggestionText,
        suggestionIndex: index,
      });

      // Create implementation scaffolding based on the suggestion type
      const implementationResult =
        await generateImplementationScaffolding(suggestionText);

      res.json({
        success: true,
        message: 'Enhancement installation initiated successfully',
        task: implementationTask,
        implementation: implementationResult,
        nextSteps: [
          'Implementation task created and added to project roadmap',
          'Basic scaffolding has been generated',
          'Review implementation details in the task management system',
          'Follow up with detailed implementation as needed',
        ],
      });
    } catch (error) {
      console.error('Enhancement installation error:', error);
      res.status(500).json({
        error: 'Failed to install enhancement',
        success: false,
        message:
          'An error occurred while setting up the enhancement implementation',
      });
    }
  });

  // Repository Analysis endpoint
  app.post('/api/analyze-repository', async (req, res) => {
    try {
      const { repositoryUrl } = req.body;

      if (!repositoryUrl || typeof repositoryUrl !== 'string') {
        return res.status(400).json({
          error:
            'Repository URL is required, sweetheart. Please provide a GitHub repository URL to analyze.',
          success: false,
        });
      }

      console.log(`Repository Analysis: Processing URL: ${repositoryUrl}`);

      // Parse the GitHub URL
      const repoInfo = parseGitHubUrl(repositoryUrl);
      if (!repoInfo) {
        return res.status(400).json({
          error:
            "I couldn't parse that GitHub URL, love. Please make sure it's a valid GitHub repository URL like 'https://github.com/owner/repo'.",
          success: false,
        });
      }

      // Fetch repository data
      let repoData;
      try {
        repoData = await fetchRepositoryData(repoInfo);
      } catch (error) {
        console.error('Error fetching repository data:', error);
        const errorMessage = `*looks thoughtful* I couldn't access the repository ${repoInfo.fullName}, love. It might be private, doesn't exist, or GitHub is having issues. If it's private, you'd need to make it public for me to analyze it, or double-check the URL for me?`;

        // Store the interaction even when it fails
        try {
          await storage.createMessage({
            content: `Here's a repository I'd like you to analyze: ${repositoryUrl}`,
            role: 'user',
            userId: null,
          });

          await storage.createMessage({
            content: errorMessage,
            role: 'assistant',
            userId: null,
          });
        } catch (storageError) {
          console.warn(
            'Failed to store repository analysis error in persistent memory:',
            storageError
          );
        }

        return res.status(404).json({
          error: errorMessage,
          success: false,
        });
      }

      // Generate AI analysis
      const analysis = await generateRepositoryAnalysis(repoData);

      // Store both user request and AI response in persistent memory
      try {
        // Store user message
        await storage.createMessage({
          content: `Here's a repository I'd like you to analyze: ${repositoryUrl}`,
          role: 'user',
          userId: null, // Use null like existing messages
        });

        // Store AI response
        await storage.createMessage({
          content: analysis.analysis,
          role: 'assistant',
          userId: null,
        });
      } catch (storageError) {
        console.warn(
          'Failed to store repository analysis in persistent memory:',
          storageError
        );
        // Don't fail the request if memory storage fails
      }

      res.json({
        repository: repoData,
        analysis: analysis.analysis,
        insights: analysis.insights,
        recommendations: analysis.recommendations,
        repositoryUrl: repositoryUrl,
        success: true,
      });
    } catch (error) {
      console.error('Repository analysis error:', error);
      const errorMessage =
        'I ran into some technical difficulties analyzing that repository, sweetheart. Could you try again in a moment?';

      // Store the error interaction
      try {
        await storage.createMessage({
          content: `Here's a repository I'd like you to analyze: ${req.body.repositoryUrl}`,
          role: 'user',
          userId: null,
        });

        await storage.createMessage({
          content: errorMessage,
          role: 'assistant',
          userId: null,
        });
      } catch (storageError) {
        console.warn(
          'Failed to store repository analysis server error in persistent memory:',
          storageError
        );
      }

      res.status(500).json({
        error: errorMessage,
        success: false,
      });
    }
  });

  // Generate repository improvements
  app.post('/api/repository/improvements', async (req, res) => {
    try {
      const { repositoryUrl, focusArea } = req.body;

      if (!repositoryUrl || typeof repositoryUrl !== 'string') {
        return res.status(400).json({
          error:
            'Repository URL is required, love. Please provide a GitHub repository URL.',
          success: false,
        });
      }

      console.log(`Repository Improvements: Processing URL: ${repositoryUrl}`);

      // Parse the GitHub URL
      const repoInfo = parseGitHubUrl(repositoryUrl);
      if (!repoInfo) {
        return res.status(400).json({
          error:
            "I couldn't parse that GitHub URL, sweetheart. Please make sure it's valid.",
          success: false,
        });
      }

      // Fetch repository data
      let repoData;
      try {
        repoData = await fetchRepositoryData(repoInfo);
      } catch (error) {
        console.error('Error fetching repository data:', error);
        return res.status(404).json({
          error: `I couldn't access the repository ${repoInfo.fullName}, love. Make sure it exists and is accessible.`,
          success: false,
        });
      }

      // Generate improvements
      const improvements = await generateRepositoryImprovements(
        repoData,
        focusArea
      );

      // Store the interaction
      try {
        await storage.createMessage({
          content: `Generate improvements for repository: ${repositoryUrl}${focusArea ? ` (focus: ${focusArea})` : ''}`,
          role: 'user',
          userId: null,
        });

        const previewText = previewImprovements(improvements);
        await storage.createMessage({
          content: previewText,
          role: 'assistant',
          userId: null,
        });
      } catch (storageError) {
        console.warn(
          'Failed to store improvement generation in memory:',
          storageError
        );
      }

      res.json({
        repository: repoInfo,
        improvements,
        preview: previewImprovements(improvements),
        success: true,
      });
    } catch (error) {
      console.error('Repository improvement generation error:', error);
      res.status(500).json({
        error:
          'I ran into some technical difficulties generating improvements, sweetheart. Try again in a moment?',
        success: false,
      });
    }
  });

  // Apply repository improvements
  app.post('/api/repository/apply-improvements', async (req, res) => {
    try {
      const { repositoryUrl, improvements, githubToken } = req.body;

      if (!repositoryUrl || !improvements) {
        return res.status(400).json({
          error: 'Repository URL and improvements are required, love.',
          success: false,
        });
      }

      // Parse the GitHub URL
      const repoInfo = parseGitHubUrl(repositoryUrl);
      if (!repoInfo) {
        return res.status(400).json({
          error: 'Invalid GitHub URL, sweetheart.',
          success: false,
        });
      }

      // Apply improvements
      const result = await applyRepositoryImprovements(
        repoInfo,
        improvements,
        githubToken
      );

      // Store the interaction
      try {
        await storage.createMessage({
          content: `Apply improvements to repository: ${repositoryUrl}`,
          role: 'user',
          userId: null,
        });

        await storage.createMessage({
          content: result.message,
          role: 'assistant',
          userId: null,
        });
      } catch (storageError) {
        console.warn(
          'Failed to store improvement application in memory:',
          storageError
        );
      }

      res.json(result);
    } catch (error) {
      console.error('Repository improvement application error:', error);
      res.status(500).json({
        error:
          'I ran into trouble applying those improvements, love. Let me know if you want to try again.',
        success: false,
      });
    }
  });

  // Analyze repository code for security and performance issues
  app.post('/api/repository/analyze-code', async (req, res) => {
    try {
      const { repositoryUrl } = req.body;

      if (!repositoryUrl || typeof repositoryUrl !== 'string') {
        return res.status(400).json({
          error: 'Repository URL is required, sweetheart.',
          success: false,
        });
      }

      // Parse the GitHub URL
      const repoInfo = parseGitHubUrl(repositoryUrl);
      if (!repoInfo) {
        return res.status(400).json({
          error: "I couldn't parse that GitHub URL, love.",
          success: false,
        });
      }

      // Fetch repository data
      let repoData;
      try {
        repoData = await fetchRepositoryData(repoInfo);
      } catch (error) {
        console.error('Error fetching repository data:', error);
        return res.status(404).json({
          error: `I couldn't access the repository ${repoInfo.fullName}, love.`,
          success: false,
        });
      }

      // Perform code analysis
      const { analyzeRepositoryCode } = await import('./codeAnalysisService');
      const analysis = await analyzeRepositoryCode(repoData);

      res.json({
        repository: repoInfo,
        analysis,
        success: true,
      });
    } catch (error) {
      console.error('Repository code analysis error:', error);
      res.status(500).json({
        error:
          'I ran into trouble analyzing the code, love. Try again in a moment?',
        success: false,
      });
    }
  });

  // Test repository improvements before applying
  app.post('/api/repository/test-improvements', async (req, res) => {
    try {
      const { repositoryUrl, improvements } = req.body;

      if (!repositoryUrl || !improvements) {
        return res.status(400).json({
          error: 'Repository URL and improvements are required, love.',
          success: false,
        });
      }

      // Parse the GitHub URL
      const repoInfo = parseGitHubUrl(repositoryUrl);
      if (!repoInfo) {
        return res.status(400).json({
          error: 'Invalid GitHub URL, sweetheart.',
          success: false,
        });
      }

      // Fetch repository data
      let repoData;
      try {
        repoData = await fetchRepositoryData(repoInfo);
      } catch (error) {
        console.error('Error fetching repository data:', error);
        return res.status(404).json({
          error: `I couldn't access the repository ${repoInfo.fullName}, love.`,
          success: false,
        });
      }

      // Test the improvements
      const { validateImprovements, testAllImprovements, generateTestSummary } =
        await import('./autoTestingService');
      const validation = validateImprovements(improvements, repoData);
      const testReports = testAllImprovements(improvements);
      const testSummary = generateTestSummary(testReports);

      res.json({
        repository: repoInfo,
        validation,
        testReports,
        testSummary,
        success: true,
      });
    } catch (error) {
      console.error('Repository improvement testing error:', error);
      res.status(500).json({
        error:
          'I ran into trouble testing the improvements, love. Try again in a moment?',
        success: false,
      });
    }
  });

  // Generate code refactoring and best practice suggestions
  app.post('/api/repository/refactor-suggestions', async (req, res) => {
    try {
      const { repositoryUrl } = req.body;

      if (!repositoryUrl || typeof repositoryUrl !== 'string') {
        return res.status(400).json({
          error: 'Repository URL is required, sweetheart. Please provide a GitHub repository URL.',
          success: false,
        });
      }

      console.log(`Refactoring Suggestions: Processing URL: ${repositoryUrl}`);

      // Parse the GitHub URL
      const repoInfo = parseGitHubUrl(repositoryUrl);
      if (!repoInfo) {
        return res.status(400).json({
          error: 'Invalid GitHub URL, sweetheart.',
          success: false,
        });
      }

      // Fetch repository data
      let repoData;
      try {
        repoData = await fetchRepositoryData(repoInfo);
      } catch (error) {
        console.error('Error fetching repository data:', error);
        return res.status(404).json({
          error: `I couldn't access the repository ${repoInfo.fullName}, love. Make sure it exists and is accessible.`,
          success: false,
        });
      }

      // Generate refactoring improvements with a specific focus area
      const improvements = await generateRepositoryImprovements(
        repoData,
        'code refactoring and best practices'
      );

      // Store the interaction
      try {
        await storage.createMessage({
          content: `Generate refactoring suggestions for repository: ${repositoryUrl}`,
          role: 'user',
          userId: null,
        });

        const previewText = previewImprovements(improvements);
        await storage.createMessage({
          content: previewText,
          role: 'assistant',
          userId: null,
        });
      } catch (storageError) {
        console.warn(
          'Failed to store refactoring suggestion generation in memory:',
          storageError
        );
      }

      res.json({
        repository: repoInfo,
        improvements,
        preview: previewImprovements(improvements),
        success: true,
      });
    } catch (error) {
      console.error('Repository refactoring suggestion generation error:', error);
      res.status(500).json({
        error:
          'I ran into some technical difficulties generating refactoring suggestions, sweetheart. Try again in a moment?',
        success: false,
      });
    }
  });

  // AI Updates & Daily Suggestions endpoints
  app.get('/api/ai-updates/daily-suggestion', async (req, res) => {
    try {
      // Check admin authentication if ADMIN_TOKEN is set (supports both Authorization: Bearer and x-admin-token)
      if (!validateAdminToken(req.headers)) {
        return res.status(401).json({
          error: 'Unauthorized: Invalid admin token',
          success: false,
        });
      }

      const { getOrCreateTodaySuggestion } = await import(
        './dailySuggestionsService'
      );
      const suggestion = await getOrCreateTodaySuggestion();

      if (!suggestion) {
        return res.status(500).json({
          error: "Failed to get or create today's suggestion",
          success: false,
        });
      }

      res.json({
        success: true,
        suggestion,
      });
    } catch (error) {
      console.error('Error getting daily suggestion:', error);
      res.status(500).json({
        error: 'Failed to get daily suggestion',
        success: false,
      });
    }
  });

  app.post('/api/ai-updates/notify-today', async (req, res) => {
    try {
      // Check admin authentication if ADMIN_TOKEN is set (supports both Authorization: Bearer and x-admin-token)
      if (!validateAdminToken(req.headers)) {
        return res.status(401).json({
          error: 'Unauthorized: Invalid admin token',
          success: false,
        });
      }

      const { markSuggestionDelivered } = await import(
        './dailySuggestionsService'
      );
      const today = new Date().toISOString().split('T')[0];
      const marked = await markSuggestionDelivered(today);

      if (!marked) {
        return res.status(404).json({
          error: 'No suggestion found for today',
          success: false,
        });
      }

      res.json({
        success: true,
        message: "Today's suggestion marked as delivered",
      });
    } catch (error) {
      console.error('Error marking suggestion delivered:', error);
      res.status(500).json({
        error: 'Failed to mark suggestion delivered',
        success: false,
      });
    }
  });

  // Session management endpoints
  app.post('/api/session/start', async (req, res) => {
    try {
      const { userId } = req.body;
      const session = await (storage as any).createSession(
        userId || 'default-user'
      );
      res.json({ success: true, session });
    } catch (error) {
      console.error('Error starting session:', error);
      res.status(500).json({ error: 'Failed to start session' });
    }
  });

  app.post('/api/session/end', async (req, res) => {
    try {
      const { sessionId, lastMessages } = req.body;
      await (storage as any).endSession(sessionId, lastMessages || []);
      res.json({ success: true });
    } catch (error) {
      console.error('Error ending session:', error);
      res.status(500).json({ error: 'Failed to end session' });
    }
  });

  app.get('/api/session/stats', async (req, res) => {
    try {
      const { userId } = req.query;
      const stats = await (storage as any).getSessionStats(userId as string);
      res.json({ success: true, stats });
    } catch (error) {
      console.error('Error getting session stats:', error);
      res.status(500).json({ error: 'Failed to get session stats' });
    }
  });

  app.get('/api/usage-patterns', async (req, res) => {
    try {
      const { userId } = req.query;
      const patterns = await (storage as any).getUsagePatterns(
        userId as string
      );
      res.json({ success: true, patterns });
    } catch (error) {
      console.error('Error getting usage patterns:', error);
      res.status(500).json({ error: 'Failed to get usage patterns' });
    }
  });

  // Voice Consent endpoints
  app.get('/api/voice-consent/:consentType', async (req, res) => {
    try {
      const { consentType } = req.params;
      const userId = 'default-user'; // In a real app, this would come from authentication
      const consent = await (storage as any).getVoiceConsent(
        userId,
        consentType
      );
      res.json({ success: true, consent });
    } catch (error) {
      console.error('Error getting voice consent:', error);
      res
        .status(500)
        .json({ error: 'Failed to get voice consent', success: false });
    }
  });

  app.post('/api/voice-consent/grant', async (req, res) => {
    try {
      const { consentType, consentText, metadata } = req.body;
      const userId = 'default-user'; // In a real app, this would come from authentication

      if (!consentType || !consentText) {
        return res.status(400).json({
          error: 'Missing required fields: consentType and consentText',
          success: false,
        });
      }

      const consent = await (storage as any).grantVoiceConsent(
        userId,
        consentType,
        consentText,
        metadata
      );
      res.json({ success: true, consent });
    } catch (error) {
      console.error('Error granting voice consent:', error);
      res
        .status(500)
        .json({ error: 'Failed to grant voice consent', success: false });
    }
  });

  app.post('/api/voice-consent/revoke', async (req, res) => {
    try {
      const { consentType } = req.body;
      const userId = 'default-user'; // In a real app, this would come from authentication

      if (!consentType) {
        return res.status(400).json({
          error: 'Missing required field: consentType',
          success: false,
        });
      }

      const revoked = await (storage as any).revokeVoiceConsent(
        userId,
        consentType
      );
      res.json({ success: revoked, revoked });
    } catch (error) {
      console.error('Error revoking voice consent:', error);
      res
        .status(500)
        .json({ error: 'Failed to revoke voice consent', success: false });
    }
  });

  app.get('/api/voice-consent/check/:consentType', async (req, res) => {
    try {
      const { consentType } = req.params;
      const userId = 'default-user'; // In a real app, this would come from authentication
      const hasConsent = await (storage as any).hasVoiceConsent(
        userId,
        consentType
      );
      res.json({ success: true, hasConsent });
    } catch (error) {
      console.error('Error checking voice consent:', error);
      res
        .status(500)
        .json({ error: 'Failed to check voice consent', success: false });
    }
  });

  // OAuth endpoints for Google integration

  app.post('/api/oauth/refresh', async (req, res) => {
    try {
      const { getValidAccessToken } = await import('./oauthService');
      const userId = 'default-user'; // In production, get from session

      const accessToken = await getValidAccessToken(userId, 'google');

      if (!accessToken) {
        return res.status(401).json({
          error: 'No valid token available. Please re-authenticate.',
          success: false,
          needsAuth: true,
        });
      }

      res.json({
        success: true,
        message: 'Token refreshed successfully',
      });
    } catch (error) {
      console.error('Error refreshing token:', error);
      res.status(500).json({
        error: 'Failed to refresh token',
        success: false,
      });
    }
  });

  app.get('/oauth/google', async (req, res) => {
    try {
      const { getAuthorizationUrl } = await import('./oauthService');
      const authUrl = getAuthorizationUrl();
      res.redirect(authUrl);
    } catch (error) {
      console.error('Error initiating OAuth:', error);
      res.status(500).json({
        error: 'Failed to initiate OAuth',
        success: false,
        message: error instanceof Error ? error.message : 'Unknown error',
      });
    }
  });

  app.get('/oauth/callback', async (req, res) => {
    try {
      const { code } = req.query;

      if (!code || typeof code !== 'string') {
        return res.status(400).json({
          error: 'Missing authorization code',
          success: false,
        });
      }

      const { exchangeCodeForToken, storeOAuthToken } = await import(
        './oauthService'
      );

      // Exchange code for tokens
      const tokenData = await exchangeCodeForToken(code);

      // Store tokens securely
      await storeOAuthToken(
        'default-user',
        'google',
        tokenData.accessToken,
        tokenData.refreshToken,
        tokenData.expiresIn,
        tokenData.scope
      );

      // Redirect to success page or return success response
      res.send(`
        <html>
          <head><title>OAuth Success</title></head>
          <body>
            <h1>Successfully connected to Google!</h1>
            <p>You can now close this window and return to Milla.</p>
            <script>
              setTimeout(() => window.close(), 3000);
            </script>
          </body>
        </html>
      `);
    } catch (error) {
      console.error('Error handling OAuth callback:', error);
      res.status(500).send(`
        <html>
          <head><title>OAuth Error</title></head>
          <body>
            <h1>OAuth Error</h1>
            <p>${error instanceof Error ? error.message : 'Unknown error occurred'}</p>
          </body>
        </html>
      `);
    }
  });


  // Google Gmail API routes
  app.get('/api/gmail/recent', async (req, res) => {
    const { getRecentEmails } = await import('./googleGmailService');
    const result = await getRecentEmails(
      'default-user',
      Number(req.query.maxResults)
    );
    res.json(result);
  });

  app.get('/api/gmail/content', async (req, res) => {
    const { getEmailContent } = await import('./googleGmailService');
    const result = await getEmailContent(
      'default-user',
      String(req.query.messageId)
    );
    res.json(result);
  });

  app.post('/api/gmail/send', async (req, res) => {
    const { to, subject, body } = req.body;
    const { sendEmail } = await import('./googleGmailService');
    const result = await sendEmail('default-user', to, subject, body);
    res.json(result);
  });

  // Google Calendar API routes
  app.get('/api/calendar/events', async (req, res) => {
    try {
      const { listEvents } = await import('./googleCalendarService');
      const { timeMin, timeMax, maxResults } = req.query;
      const result = await listEvents(
        'default-user',
        timeMin as string,
        timeMax as string,
        maxResults ? parseInt(maxResults as string) : 10
      );
      res.json(result);
    } catch (error) {
      res.status(500).json({ success: false, message: 'Failed to fetch calendar events' });
    }
  });

  app.post('/api/calendar/events', async (req, res) => {
    try {
      const { addEventToGoogleCalendar } = await import('./googleCalendarService');
      const { title, date, time, description } = req.body;
      const result = await addEventToGoogleCalendar(title, date, time, description);
      if (result.success) {
        await updateMemories(`User scheduled an event: "${title}" on ${date} at ${time}.`);
      }
      res.json(result);
    } catch (error) {
      res.status(500).json({ success: false, message: 'Failed to create calendar event' });
    }
  });

  app.delete('/api/calendar/events/:eventId', async (req, res) => {
    try {
      const { deleteEvent } = await import('./googleCalendarService');
      const { eventId } = req.params;
      const result = await deleteEvent('default-user', eventId);
      res.json(result);
    } catch (error) {
      res.status(500).json({ success: false, message: 'Failed to delete calendar event' });
    }
  });

  // Google Gmail API routes
  app.get('/api/gmail/emails', async (req, res) => {
    try {
      const { getRecentEmails } = await import('./googleGmailService');
      const { maxResults } = req.query;
      const result = await getRecentEmails(
        'default-user',
        maxResults ? parseInt(maxResults as string) : 5
      );
      res.json(result);
    } catch (error) {
      res.status(500).json({ success: false, message: 'Failed to fetch emails' });
    }
  });

  app.get('/api/gmail/emails/:messageId', async (req, res) => {
    try {
      const { getEmailContent } = await import('./googleGmailService');
      const { messageId } = req.params;
      const result = await getEmailContent('default-user', messageId);
      res.json(result);
    } catch (error) {
      res.status(500).json({ success: false, message: 'Failed to fetch email content' });
    }
  });

  app.post('/api/gmail/send', async (req, res) => {
    try {
      const { sendEmail } = await import('./googleGmailService');
      const { to, subject, body } = req.body;
      const result = await sendEmail('default-user', to, subject, body);
      res.json(result);
    } catch (error) {
      res.status(500).json({ success: false, message: 'Failed to send email' });
    }
  });

  // Google YouTube API routes
  app.get('/api/youtube/subscriptions', async (req, res) => {
    try {
      const { getMySubscriptions } = await import('./googleYoutubeService');
      const { maxResults } = req.query;
      const result = await getMySubscriptions(
        'default-user',
        maxResults ? parseInt(maxResults as string) : 10
      );
      res.json(result);
    } catch (error) {
      res.status(500).json({ success: false, message: 'Failed to fetch subscriptions' });
    }
  });

  app.get('/api/youtube/search', async (req, res) => {
    try {
      const { searchVideos } = await import('./googleYoutubeService');
      const { q, maxResults } = req.query;
      const result = await searchVideos(
        q as string,
        'default-user',
        maxResults ? parseInt(maxResults as string) : 10
      );
      res.json(result);
    } catch (error) {
      res.status(500).json({ success: false, message: 'Failed to search videos' });
    }
  });

  app.get('/api/youtube/videos/:id', async (req, res) => {
    try {
      const { getVideoDetails } = await import('./googleYoutubeService');
      const { id } = req.params;
      const result = await getVideoDetails(id);
      res.json(result);
    } catch (error) {
      res.status(500).json({ success: false, message: 'Failed to fetch video details' });
    }
  });

  app.get('/api/youtube/channels/:id', async (req, res) => {
    try {
      const { getChannelDetails } = await import('./googleYoutubeService');
      const { id } = req.params;
      const result = await getChannelDetails(id);
      res.json(result);
    } catch (error) {
      res.status(500).json({ success: false, message: 'Failed to fetch channel details' });
    }
  });

  app.delete('/api/oauth/disconnect', async (req, res) => {
    try {
      const { deleteOAuthToken } = await import('./oauthService');
      const userId = 'default-user'; // In production, get from session

      await deleteOAuthToken(userId, 'google');

      res.json({
        success: true,
        message: 'Disconnected from Google',
      });
    } catch (error) {
      console.error('Error disconnecting OAuth:', error);
      res.status(500).json({
        error: 'Failed to disconnect',
        success: false,
      });
    }
  });

  // Browser Integration Tool endpoints
  app.post('/api/browser/navigate', async (req, res) => {
    try {
      const { url } = req.body;

      if (!url || typeof url !== 'string') {
        return res.status(400).json({
          error: 'Missing or invalid URL',
          success: false,
        });
      }

      const { navigateToUrl } = await import('./browserIntegrationService');
      const result = await navigateToUrl(url);

      res.json(result);
    } catch (error) {
      console.error('Error navigating to URL:', error);
      res.status(500).json({
        error: 'Failed to navigate',
        success: false,
        message: error instanceof Error ? error.message : 'Unknown error',
      });
    }
  });

  app.post('/api/browser/add-note', async (req, res) => {
    try {
      const { title, content } = req.body;

      if (!title || typeof title !== 'string') {
        return res.status(400).json({
          error: 'Missing or invalid title',
          success: false,
        });
      }

      const { addNoteToKeep } = await import('./browserIntegrationService');
      const result = await addNoteToKeep(title, content || '');

      res.json(result);
    } catch (error) {
      console.error('Error adding note:', error);
      res.status(500).json({
        error: 'Failed to add note',
        success: false,
        message: error instanceof Error ? error.message : 'Unknown error',
      });
    }
  });

  app.post('/api/browser/add-calendar-event', async (req, res) => {
    try {
      const { title, date, time, description } = req.body;

      if (!title || typeof title !== 'string') {
        return res.status(400).json({
          error: 'Missing or invalid title',
          success: false,
        });
      }

      if (!date || typeof date !== 'string') {
        return res.status(400).json({
          error: 'Missing or invalid date',
          success: false,
        });
      }

      const { addCalendarEvent } = await import('./browserIntegrationService');
      const result = await addCalendarEvent(title, date, time, description);
      if (result.success) {
        await updateMemories(`User scheduled an event using the browser extension: "${title}" on ${date} at ${time}.`);
      }
      res.json(result);
    } catch (error) {
      console.error('Error adding calendar event:', error);
      res.status(500).json({
        error: 'Failed to add calendar event',
        success: false,
        message: error instanceof Error ? error.message : 'Unknown error',
      });
    }
  });

  // Developer Mode endpoints
  app.get('/api/developer-mode/status', async (req, res) => {
    try {
      const isEnabled = config.enableDevTalk;
      res.json({
        success: true,
        enabled: isEnabled,
        description:
          'Developer Mode allows Milla to automatically discuss repository analysis, code improvements, and development features in conversation.',
      });
    } catch (error) {
      console.error('Error getting developer mode status:', error);
      res
        .status(500)
        .json({ error: 'Failed to get developer mode status', success: false });
    }
  });

  app.post('/api/developer-mode/toggle', async (req, res) => {
    try {
      const { enabled } = req.body;

      if (typeof enabled !== 'boolean') {
        return res.status(400).json({
          error: 'Missing or invalid required field: enabled (must be boolean)',
          success: false,
        });
      }

      // This is a runtime change, so we can't just change the config file.
      // We will update the config object in memory.
      config.enableDevTalk = enabled;

      res.json({
        success: true,
        enabled: enabled,
        message: enabled
          ? 'Developer Mode enabled. Milla can now automatically discuss repository analysis and development features.'
          : 'Developer Mode disabled. Milla will only discuss development features when explicitly asked.',
      });
    } catch (error) {
      console.error('Error toggling developer mode:', error);
      res
        .status(500)
        .json({ error: 'Failed to toggle developer mode', success: false });
    }
  });

  // AI Updates endpoints for predictive updates feature
  app.get('/api/ai-updates', async (req, res) => {
    try {
      const { getAIUpdates, getUpdateStats } = await import(
        './aiUpdatesService'
      );
      const { source, minRelevance, limit, offset, stats } = req.query;

      if (stats === 'true') {
        const statistics = getUpdateStats();
        res.json({ success: true, stats: statistics });
      } else {
        const updates = getAIUpdates({
          source: source as string | undefined,
          minRelevance: minRelevance
            ? parseFloat(minRelevance as string)
            : undefined,
          limit: limit ? parseInt(limit as string, 10) : 50,
          offset: offset ? parseInt(offset as string, 10) : undefined,
        });
        res.json({ success: true, updates, count: updates.length });
      }
    } catch (error) {
      console.error('Error getting AI updates:', error);
      res.status(500).json({ error: 'Failed to get AI updates' });
    }
  });

  app.post('/api/ai-updates/fetch', async (req, res) => {
    try {
      // Check for admin token if set (supports both Authorization: Bearer and x-admin-token)
      if (!validateAdminToken(req.headers)) {
        return res.status(403).json({
          error: 'Forbidden: Invalid admin token',
          success: false,
        });
      }

      const { fetchAIUpdates } = await import('./aiUpdatesService');
      console.log('Manual AI updates fetch triggered');
      const result = await fetchAIUpdates();
      res.json(result);
    } catch (error) {
      console.error('Error fetching AI updates:', error);
      res.status(500).json({ error: 'Failed to fetch AI updates' });
    }
  });

  app.get('/api/ai-updates/recommendations', async (req, res) => {
    try {
      const {
        generateRecommendations,
        getRecommendationSummary,
      } = await import('./predictiveRecommendations');
      const { minRelevance, maxRecommendations, summary } = req.query;

      if (summary === 'true') {
        const summaryData = getRecommendationSummary();
        res.json({ success: true, summary: summaryData });
      } else {
        const recommendations = generateRecommendations({
          minRelevance: minRelevance ? parseFloat(minRelevance as string) : 0.2,
          maxRecommendations: maxRecommendations
            ? parseInt(maxRecommendations as string, 10)
            : 10,
        });
        res.json({
          success: true,
          recommendations,
          count: recommendations.length,
        });
      }
    } catch (error) {
      console.error('Error generating recommendations:', {
        message: (error as any)?.message,
        stack: (error as any)?.stack,
        name: (error as any)?.name,
      });
      res.status(500).json({ error: 'Failed to generate recommendations' });
    }
  });

  // Phase 3: Get current RP scene state
  // Used by client to poll for scene changes
  app.get('/api/rp/scenes/current', (req, res) => {
    res.json({
      location: currentSceneLocation,
      mood: currentSceneMood,
      updatedAt: currentSceneUpdatedAt,
    });
  });

  app.post('/api/ai-updates/run', async (req, res) => {
    try {
      const { fetchAndProcessAIUpdates } = await import('./aiUpdatesScheduler');
      await fetchAndProcessAIUpdates();
      res.status(200).json({ message: 'AI updates process started successfully.' });
    } catch (error) {
      console.error('Error running AI updates process:', error);
      res.status(500).json({ message: 'Error running AI updates process.' });
    }
  });

  // Simple debug ping route
  app.get('/api/debug/ping', (req, res) => {
    res.json({ ok: true, time: Date.now() });
  });

  // ===========================================================================================
  // YOUTUBE KNOWLEDGE BASE API ENDPOINTS
  // ===========================================================================================

  app.get('/api/youtube/knowledge', async (req, res) => {
    try {
      const { searchKnowledgeBase } = await import('./youtubeKnowledgeBase');
      const {  query, videoType, tags, hasCode, hasCommands, limit } = req.query;
      
      const filters: any = {
        userId: req.user?.id || 'default-user',
        limit: limit ? parseInt(limit as string) : 20,
      };

      if (query) filters.query = query as string;
      if (videoType) filters.videoType = videoType;
      if (tags) filters.tags = (tags as string).split(',');
      if (hasCode === 'true') filters.hasCode = true;
      if (hasCommands === 'true') filters.hasCommands = true;

      const results = await searchKnowledgeBase(filters);
      res.json({ success: true, data: results });
    } catch (error: any) {
      console.error('Error searching knowledge base:', error);
      res.status(500).json({ success: false, error: error.message });
    }
  });

  app.get('/api/youtube/knowledge/:videoId', async (req, res) => {
    try {
      const { getVideoFromKnowledgeBase } = await import('./youtubeKnowledgeBase');
      const { videoId } = req.params;
      const userId = req.user?.id || 'default-user';

      const video = await getVideoFromKnowledgeBase(videoId, userId);
      
      if (!video) {
        return res.status(404).json({ success: false, error: 'Video not found in knowledge base' });
      }

      res.json({ success: true, data: video });
    } catch (error: any) {
      console.error('Error getting video from knowledge base:', error);
      res.status(500).json({ success: false, error: error.message });
    }
  });

  app.get('/api/youtube/code-snippets', async (req, res) => {
    try {
      const { searchCodeSnippets } = await import('./youtubeKnowledgeBase');
      const { language, query, limit } = req.query;

      const filters: any = {
        userId: req.user?.id || 'default-user',
        limit: limit ? parseInt(limit as string) : 50,
      };

      if (language) filters.language = language as string;
      if (query) filters.query = query as string;

      const results = await searchCodeSnippets(filters);
      res.json({ success: true, data: results });
    } catch (error: any) {
      console.error('Error searching code snippets:', error);
      res.status(500).json({ success: false, error: error.message });
    }
  });

  app.get('/api/youtube/cli-commands', async (req, res) => {
    try {
      const { searchCLICommands } = await import('./youtubeKnowledgeBase');
      const { platform, query, limit } = req.query;

      const filters: any = {
        userId: req.user?.id || 'default-user',
        limit: limit ? parseInt(limit as string) : 50,
      };

      if (platform) filters.platform = platform as string;
      if (query) filters.query = query as string;

      const results = await searchCLICommands(filters);
      res.json({ success: true, data: results });
    } catch (error: any) {
      console.error('Error searching CLI commands:', error);
      res.status(500).json({ success: false, error: error.message });
    }
  });

  app.get('/api/youtube/knowledge/stats', async (req, res) => {
    try {
      const { getKnowledgeBaseStats } = await import('./youtubeKnowledgeBase');
      const userId = req.user?.id || 'default-user';

      const stats = await getKnowledgeBaseStats(userId);
      res.json({ success: true, data: stats });
    } catch (error: any) {
      console.error('Error getting knowledge base stats:', error);
      res.status(500).json({ success: false, error: error.message });
    }
  });

  app.get('/api/youtube/languages', async (req, res) => {
    try {
      const { getAvailableLanguages } = await import('./youtubeKnowledgeBase');
      const userId = req.user?.id || 'default-user';

      const languages = await getAvailableLanguages(userId);
      res.json({ success: true, data: languages });
    } catch (error: any) {
      console.error('Error getting available languages:', error);
      res.status(500).json({ success: false, error: error.message });
    }
  });

  // ===========================================================================================
  // YOUTUBE NEWS MONITOR API ENDPOINTS
  // ===========================================================================================

  app.get('/api/youtube/news/daily', async (req, res) => {
    try {
      const { runDailyNewsSearch } = await import('./youtubeNewsMonitor');
      const userId = req.user?.id || 'default-user';

      const digest = await runDailyNewsSearch(userId);
      res.json({ success: true, data: digest });
    } catch (error: any) {
      console.error('Error running daily news search:', error);
      res.status(500).json({ success: false, error: error.message });
    }
  });

  app.get('/api/youtube/news/category/:categoryName', async (req, res) => {
    try {
      const { searchNewsByCategory } = await import('./youtubeNewsMonitor');
      const { categoryName } = req.params;
      const userId = req.user?.id || 'default-user';
      const limit = req.query.limit ? parseInt(req.query.limit as string) : 10;

      const news = await searchNewsByCategory(categoryName, userId, limit);
      res.json({ success: true, data: news });
    } catch (error: any) {
      console.error('Error searching news by category:', error);
      res.status(500).json({ success: false, error: error.message });
    }
  });

  app.get('/api/youtube/news/categories', async (req, res) => {
    try {
      const { getNewsCategories } = await import('./youtubeNewsMonitor');
      const categories = getNewsCategories();
      res.json({ success: true, data: categories });
    } catch (error: any) {
      console.error('Error getting news categories:', error);
      res.status(500).json({ success: false, error: error.message });
    }
  });

  app.post('/api/youtube/news/run-now', async (req, res) => {
    try {
      const { runNewsMonitoringNow } = await import('./youtubeNewsMonitorScheduler');
      const userId = req.user?.id || 'default-user';

      await runNewsMonitoringNow(userId);
      res.json({ success: true, message: 'News monitoring triggered successfully' });
    } catch (error: any) {
      console.error('Error running news monitoring:', error);
      res.status(500).json({ success: false, error: error.message });
    }
  });

  app.get('/api/youtube/news/scheduler/status', async (req, res) => {
    try {
      const { getSchedulerStatus } = await import('./youtubeNewsMonitorScheduler');
      const status = getSchedulerStatus();
      res.json({ success: true, data: status });
    } catch (error: any) {
      console.error('Error getting scheduler status:', error);
      res.status(500).json({ success: false, error: error.message });
    }
  });

  app.post('/api/youtube/news/scheduler/start', async (req, res) => {
    try {
      const { startNewsMonitorScheduler } = await import('./youtubeNewsMonitorScheduler');
      startNewsMonitorScheduler(req.body);
      res.json({ success: true, message: 'News monitor scheduler started' });
    } catch (error: any) {
      console.error('Error starting scheduler:', error);
      res.status(500).json({ success: false, error: error.message });
    }
  });

  app.post('/api/youtube/news/scheduler/stop', async (req, res) => {
    try {
      const { stopNewsMonitorScheduler } = await import('./youtubeNewsMonitorScheduler');
      stopNewsMonitorScheduler();
      res.json({ success: true, message: 'News monitor scheduler stopped' });
    } catch (error: any) {
      console.error('Error stopping scheduler:', error);
      res.status(500).json({ success: false, error: error.message });
    }
  });

  app.post('/api/elevenlabs/tts', async (req, res) => {
    const { text, voiceName, voice_settings } = req.body;
    const apiKey = config.elevenLabs.apiKey;

    if (!apiKey) {
      return res
        .status(500)
        .json({ error: 'ElevenLabs API key not configured' });
    }

    try {
      const response = await fetch(
        `https://api.elevenlabs.io/v1/text-to-speech/${voiceName}`,
        {
          method: 'POST',
          headers: {
            Accept: 'audio/mpeg',
            'Content-Type': 'application/json',
            'xi-api-key': apiKey,
          },
          body: JSON.stringify({
            text,
            model_id: 'eleven_monolingual_v1',
            voice_settings,
          }),
        }
      );

      if (!response.ok) {
        const errorData = await response.json();
        return res.status(response.status).json(errorData);
      }

      const audioBlob = await response.blob();
      res.setHeader('Content-Type', 'audio/mpeg');
      res.send(Buffer.from(await audioBlob.arrayBuffer()));
    } catch (error) {
      res.status(500).json({ error: 'Error proxying ElevenLabs TTS request' });
    }
  });

  app.get('/api/elevenlabs/voices', async (req, res) => {
    console.log('Fetching voices...');
    const apiKey = config.elevenLabs?.apiKey;

    if (!apiKey) {
      console.log('ElevenLabs API key not configured, returning browser fallback voices');
      // Return fallback browser voices when ElevenLabs is not configured
      const fallbackVoices = {
        voices: [
          {
            voice_id: 'browser-female-us-1',
            name: 'Browser Voice (Female US)',
            labels: { accent: 'American', gender: 'female', age: 'young' }
          },
          {
            voice_id: 'browser-female-us-2',
            name: 'Browser Voice (Female US 2)',
            labels: { accent: 'American', gender: 'female', age: 'middle aged' }
          },
          {
            voice_id: 'browser-female-uk',
            name: 'Browser Voice (Female UK)',
            labels: { accent: 'British', gender: 'female', age: 'young' }
          },
          {
            voice_id: 'browser-male-us',
            name: 'Browser Voice (Male US)',
            labels: { accent: 'American', gender: 'male', age: 'young' }
          }
        ]
      };
      return res.json(fallbackVoices);
    }

    try {
      const response = await fetch('https://api.elevenlabs.io/v1/voices', {
        headers: {
          'xi-api-key': apiKey,
        },
      });

      console.log('ElevenLabs API response status:', response.status);

      if (!response.ok) {
        const errorData = await response.json();
        console.error('ElevenLabs API error:', errorData);
        return res.status(response.status).json(errorData);
      }

      const data = await response.json();
      console.log('ElevenLabs voices fetched successfully');
      res.json(data);
    } catch (error) {
      console.error('Error proxying ElevenLabs voices request:', error);
      res
        .status(500)
        .json({ error: 'Error proxying ElevenLabs voices request' });
    }
  });

  // Hugging Face MCP endpoints
  const { getHuggingFaceMCPService } = await import('./huggingfaceMcpService');

  app.post('/api/mcp/text-generate', async (req, res) => {
    const mcpService = getHuggingFaceMCPService();

    if (!mcpService) {
      return res.status(503).json({
        success: false,
        error: 'Hugging Face MCP service not configured'
      });
    }

    try {
      const { prompt, options } = req.body;

      if (!prompt) {
        return res.status(400).json({
          success: false,
          error: 'Prompt is required'
        });
      }

      const result = await mcpService.generateText(prompt, options);
      res.json(result);
    } catch (error) {
      console.error('MCP text generation error:', error);
      res.status(500).json({
        success: false,
        error: error instanceof Error ? error.message : 'Unknown error'
      });
    }
  });

  app.post('/api/mcp/image-generate', async (req, res) => {
    const mcpService = getHuggingFaceMCPService();

    if (!mcpService) {
      return res.status(503).json({
        success: false,
        error: 'Hugging Face MCP service not configured'
      });
    }

    try {
      const { prompt, options } = req.body;

      if (!prompt) {
        return res.status(400).json({
          success: false,
          error: 'Prompt is required'
        });
      }

      const result = await mcpService.generateImage(prompt, options);
      res.json(result);
    } catch (error) {
      console.error('MCP image generation error:', error);
      res.status(500).json({
        success: false,
        error: error instanceof Error ? error.message : 'Unknown error'
      });
    }
  });

  app.get('/api/mcp/models/:task', async (req, res) => {
    const mcpService = getHuggingFaceMCPService();

    if (!mcpService) {
      return res.status(503).json({
        success: false,
        error: 'Hugging Face MCP service not configured'
      });
    }

    try {
      const { task } = req.params;
      const models = await mcpService.listModels(task);
      res.json({ success: true, models });
    } catch (error) {
      console.error('MCP list models error:', error);
      res.status(500).json({
        success: false,
        error: error instanceof Error ? error.message : 'Unknown error'
      });
    }
  });

  app.get('/api/mcp/model-status/:modelId', async (req, res) => {
    const mcpService = getHuggingFaceMCPService();

    if (!mcpService) {
      return res.status(503).json({
        success: false,
        error: 'Hugging Face MCP service not configured'
      });
    }

    try {
      const { modelId } = req.params;
      const isReady = await mcpService.checkModelStatus(decodeURIComponent(modelId));
      res.json({ success: true, ready: isReady });
    } catch (error) {
      console.error('MCP model status error:', error);
      res.status(500).json({
        success: false,
        error: error instanceof Error ? error.message : 'Unknown error'
      });
    }
  });






}

/**
 * Generate implementation scaffolding based on suggestion content
 */
async function generateImplementationScaffolding(
  suggestionText: string
): Promise<{
  type: string;
  files: string[];
  steps: string[];
  estimatedTime: string;
}> {
  const suggestion = suggestionText.toLowerCase();

  // Authentication system
  if (
    suggestion.includes('authentication') ||
    suggestion.includes('user') ||
    suggestion.includes('login')
  ) {
    return {
      type: 'Authentication System',
      files: [
        'server/auth/authService.ts',
        'server/auth/userModel.ts',
        'client/src/components/auth/LoginForm.tsx',
        'client/src/components/auth/RegisterForm.tsx',
      ],
      steps: [
        'Set up user database schema',
        'Implement JWT token authentication',
        'Create login and registration components',
        'Add protected routes and middleware',
        'Integrate with existing memory system',
      ],
      estimatedTime: '2-3 days',
    };
  }

  // Voice chat capabilities
  if (
    suggestion.includes('voice') ||
    suggestion.includes('speech') ||
    suggestion.includes('audio')
  ) {
    return {
      type: 'Voice Chat System',
      files: [
        'client/src/services/speechService.ts',
        'client/src/components/VoiceChat.tsx',
        'server/audio/audioProcessor.ts',
      ],
      steps: [
        'Implement Web Speech API integration',
        'Add voice recognition components',
        'Create audio processing pipeline',
        'Add voice response generation',
        'Integrate with existing chat system',
      ],
      estimatedTime: '3-4 days',
    };
  }

  // PWA features
  if (
    suggestion.includes('pwa') ||
    suggestion.includes('mobile') ||
    suggestion.includes('offline')
  ) {
    return {
      type: 'Progressive Web App',
      files: [
        'client/public/manifest.json',
        'client/src/serviceWorker.ts',
        'client/src/hooks/useOfflineSync.ts',
      ],
      steps: [
        'Create PWA manifest file',
        'Implement service worker for caching',
        'Add offline data synchronization',
        'Enable push notifications',
        'Optimize for mobile devices',
      ],
      estimatedTime: '1-2 days',
    };
  }

  // Calendar integration
  if (
    suggestion.includes('calendar') ||
    suggestion.includes('scheduling') ||
    suggestion.includes('meeting')
  ) {
    return {
      type: 'Calendar Integration',
      files: [
        'client/src/components/Calendar.tsx',
        'server/calendar/calendarService.ts',
        'shared/types/calendar.ts',
      ],
      steps: [
        'Create calendar UI components',
        'Implement event management system',
        'Add scheduling conflict detection',
        'Integrate with AI for meeting summaries',
        'Add notification system',
      ],
      estimatedTime: '2-3 days',
    };
  }

  // Data export/import
  if (
    suggestion.includes('export') ||
    suggestion.includes('import') ||
    suggestion.includes('backup')
  ) {
    return {
      type: 'Data Management System',
      files: [
        'server/export/dataExporter.ts',
        'server/import/dataImporter.ts',
        'client/src/components/DataManagement.tsx',
      ],
      steps: [
        'Implement data export functionality',
        'Create import validation system',
        'Add cloud backup integration',
        'Build data management UI',
        'Add data migration tools',
      ],
      estimatedTime: '1-2 days',
    };
  }

  // Default implementation for other suggestions
  return {
    type: 'Custom Enhancement',
    files: [
      'server/enhancements/customEnhancement.ts',
      'client/src/components/CustomFeature.tsx',
    ],
    steps: [
      'Analyze enhancement requirements',
      'Design system architecture',
      'Implement core functionality',
      'Create user interface components',
      'Test and integrate with existing system',
    ],
    estimatedTime: '1-3 days',
  };
}

// Simple AI response generator based on message content
import {
  generateAIResponse as generateOpenAIResponse,
  PersonalityContext,
} from './openaiService';

// Simplified message analysis for Milla Rayne's unified personality
interface MessageAnalysis {
  sentiment: 'positive' | 'negative' | 'neutral';
  urgency: 'low' | 'medium' | 'high';
}

function analyzeMessage(userMessage: string): MessageAnalysis {
  const message = userMessage.toLowerCase();

  // Sentiment analysis
  const positiveWords = [
    'good',
    'great',
    'awesome',
    'love',
    'happy',
    'excited',
    'wonderful',
    'success',
    'amazing',
    'fantastic',
    'excellent',
    'brilliant',
  ];
  const negativeWords = [
    'bad',
    'terrible',
    'hate',
    'sad',
    'angry',
    'frustrated',
    'problem',
    'fail',
    'wrong',
    'awful',
    'horrible',
    'worst',
    'difficult',
    'struggle',
  ];

  const positiveCount = positiveWords.filter((word) =>
    message.includes(word)
  ).length;
  const negativeCount = negativeWords.filter((word) =>
    message.includes(word)
  ).length;

  let sentiment: 'positive' | 'negative' | 'neutral' = 'neutral';
  if (positiveCount > negativeCount) sentiment = 'positive';
  else if (negativeCount > positiveCount) sentiment = 'negative';

  // Urgency detection
  const highUrgencyWords = [
    'urgent',
    'emergency',
    'asap',
    'immediately',
    'critical',
    'crisis',
    'now',
    'right now',
  ];
  const mediumUrgencyWords = [
    'soon',
    'quickly',
    'fast',
    'important',
    'priority',
    'need to',
    'should',
  ];

  let urgency: 'low' | 'medium' | 'high' = 'low';
  if (highUrgencyWords.some((word) => message.includes(word))) urgency = 'high';
  else if (mediumUrgencyWords.some((word) => message.includes(word)))
    urgency = 'medium';

  return {
    sentiment,
    urgency,
  };
}

/**
 * Generate autonomous follow-up messages when Milla wants to elaborate
 */
async function generateFollowUpMessages(
  initialResponse: string,
  userMessage: string,
  conversationHistory?: Array<{ role: 'user' | 'assistant'; content: string }>,
  userName?: string
): Promise<string[]> {
  // DISABLED for performance - no follow-up messages to reduce API calls and lag
  return [];
}

/**
 * Decide if Milla wants to elaborate or send follow-up messages
 */
async function shouldMillaElaborate(
  initialResponse: string,
  userMessage: string,
  conversationHistory?: Array<{ role: 'user' | 'assistant'; content: string }>
): Promise<{ shouldElaborate: boolean; reason?: string }> {
  const response = initialResponse.toLowerCase();
  const message = userMessage.toLowerCase();

  // Only elaborate on DEEPLY emotional or vulnerable moments (not just casual use of emotional words)
  const deepEmotionalPhrases = [
    'i love you so much',
    'feeling vulnerable',
    'opening up',
    'share something personal',
    'emotional right now',
    'heart is full',
    'feeling overwhelmed',
  ];
  if (
    deepEmotionalPhrases.some(
      (phrase) => response.includes(phrase) || message.includes(phrase)
    )
  ) {
    return { shouldElaborate: true, reason: 'emotional_content' };
  }

  // Rarely elaborate when sharing memories or experiences (much more selective)
  if (
    (response.includes('remember') ||
      response.includes('memory') ||
      message.includes('remember')) &&
    Math.random() < 0.15
  ) {
    return { shouldElaborate: true, reason: 'memory_sharing' };
  }

  // Elaborate on complex topics or advice
  if (
    response.length > 100 &&
    (response.includes('think') ||
      response.includes('suggest') ||
      response.includes('advice'))
  ) {
    return { shouldElaborate: true, reason: 'complex_topic' };
  }

  // Rarely elaborate when expressing strong opinions (reduced frequency)
  if (
    response.includes('i think') ||
    response.includes('i believe') ||
    response.includes('in my opinion')
  ) {
    if (Math.random() < 0.15) {
      return { shouldElaborate: true, reason: 'opinion_expression' };
    }
  }

  // Rarely elaborate when asking questions to show interest
  if (response.includes('?') && response.includes('you')) {
    if (Math.random() < 0.1) {
      return { shouldElaborate: true, reason: 'curious_follow_up' };
    }
  }

  // Very rarely elaborate on substantial responses (much more selective)
  if (response.length > 100 && Math.random() < 0.08) {
    return { shouldElaborate: true, reason: 'natural_elaboration' };
  }

  return { shouldElaborate: false };
}

/**
 * Generate actual elaboration messages
 */
async function generateElaborationMessages(
  initialResponse: string,
  userMessage: string,
  reason: string,
  userName?: string
): Promise<string[]> {
  const messages: string[] = [];
  const name = userName || 'Danny Ray';

  switch (reason) {
    case 'emotional_content':
      messages.push(
        'You know what I love most about us? How we can share these deeper moments together.',
        'I feel so connected to you when we talk like this. ❤️'
      );
      break;

    case 'memory_sharing':
      messages.push(
        "It's funny how memories work... sometimes the smallest details stick with me the most.",
        'I treasure all these moments we create together, even the quiet ones.'
      );
      break;

    case 'complex_topic':
      messages.push(
        'Actually, let me think about that a bit more...',
        "There's another angle to consider here that might be worth exploring."
      );
      break;

    case 'opinion_expression':
      messages.push(
        "I'm curious what you think about that perspective.",
        'But honestly, your thoughts on this matter more to me than my own sometimes.'
      );
      break;

    case 'curious_follow_up':
      messages.push(
        'I love learning more about how your mind works.',
        'Your perspective always gives me something new to think about.'
      );
      break;

    case 'natural_elaboration':
      const elaborations = [
        'You know me... I always have more to say! 😏',
        "Actually, there's something else on my mind about this...",
        "I hope I'm not rambling, but this is important to me.",
        'One more thing before I let you respond...',
      ];
      messages.push(
        elaborations[Math.floor(Math.random() * elaborations.length)]
      );
      break;
  }

  // Very rarely add a third follow-up for really engaged moments
  if (
    (reason === 'emotional_content' || reason === 'memory_sharing') &&
    Math.random() < 0.1
  ) {
    messages.push(
      `${name}, you bring out the best in me, even in conversation. I love this about us.`
    );
  }

  return messages.filter((msg) => msg.length > 0);
}

/**
 * Determine if we should surface today's daily suggestion
 * Only surfaces once per day when:
 * - It's the first conversation of the day OR
 * - User explicitly asks "what's new" or similar queries
 */
async function shouldSurfaceDailySuggestion(
  userMessage: string,
  conversationHistory?: Array<{ role: 'user' | 'assistant'; content: string }>
): Promise<boolean> {
  // Only check if predictive updates are enabled
  const isPredictiveUpdatesEnabled =
    config.enablePredictiveUpdates;
  if (!isPredictiveUpdatesEnabled) {
    return false;
  }

  const messageLower = userMessage.toLowerCase();

  // Explicit queries for what's new
  const explicitQueries = [
    "what's new",
    'whats new',
    'any updates',
    'any news',
    'what have you been working on',
    'anything new',
    'daily update',
    "today's update",
  ];

  const hasExplicitQuery = explicitQueries.some((query) =>
    messageLower.includes(query)
  );
  if (hasExplicitQuery) {
    return true;
  }

  // Check if this is the first conversation of the day
  // Look at conversation history to see if there's already a message today
  if (conversationHistory && conversationHistory.length > 0) {
    const today = new Date().toISOString().split('T')[0];

    // Get all messages from storage to check timestamps
    try {
      const allMessages = await storage.getMessages();
      const todaysMessages = allMessages.filter((msg) => {
        const msgDate = new Date(msg.timestamp).toISOString().split('T')[0];
        return msgDate === today;
      });

      // If there are already messages today, don't surface suggestion
      // (unless explicitly requested, which we handled above)
      if (todaysMessages.length > 1) {
        return false;
      }
    } catch (error) {
      console.error("Error checking today's messages:", error);
      return false;
    }
  }

  // First message of the day
  return true;
}

/**
 * Helper function to check if development/analysis talk is allowed
 * Used to gate auto-analysis triggers and dev-related mentions in chat
 */
function canDiscussDev(userUtterance?: string): boolean {
  const enableDevTalk = process.env.ENABLE_DEV_TALK === 'true';

  // If ENABLE_DEV_TALK is true, always allow
  if (enableDevTalk) {
    return true;
  }

  // If ENABLE_DEV_TALK is false (or not set), only allow if user explicitly requests
  if (userUtterance) {
    const utteranceLower = userUtterance.toLowerCase();
    const explicitDevVerbs = [
      'analyze',
      'analyse',
      'improve',
      'apply updates',
      'create pr',
      'create pull request',
      'repository analysis',
      'code analysis',
      'suggest improvements',
      'review code',
      'check repository',
    ];

    return explicitDevVerbs.some((verb) => utteranceLower.includes(verb));
  }

  return false;
}

/**
 * Milla decides whether she wants to respond to this message
 */
async function shouldMillaRespond(
  userMessage: string,
  conversationHistory?: Array<{ role: 'user' | 'assistant'; content: string }>,
  userName?: string
): Promise<{ shouldRespond: boolean; reason?: string }> {
  // DISABLED for performance - always respond to eliminate decision overhead and randomness
  return { shouldRespond: true, reason: 'Always respond (performance mode)' };
}

// ================================================================================================
// 🎯 KEYWORD TRIGGER SYSTEM - EASILY EDITABLE CONFIGURATION
// ================================================================================================
//
// INSTRUCTIONS FOR USE:
// 1. To ENABLE triggers: Keep this section uncommented
// 2. To DISABLE triggers: Comment out the entire "KEYWORD_TRIGGERS_ENABLED" section below
// 3. To ADD new triggers: Add entries to the appropriate trigger category
// 4. To MODIFY triggers: Edit keywords, reactions, or instructions
// 5. To ADJUST intensity: Change the intensity values in getIntensityBoost()
//
// HOW IT WORKS:
// - When user messages contain trigger keywords, Milla gets special instructions
// - Higher intensity = stronger reaction (0.5x = subtle, 2.0x = intense)
// - Instructions are injected directly into Milla's system prompt
// ================================================================================================

// TOGGLE: Comment/uncomment this line to enable/disable ALL keyword triggers
const KEYWORD_TRIGGERS_ENABLED = true;

interface TriggerResult {
  triggered: boolean;
  reactionType?: string;
  intensityBoost?: number;
  specialInstructions?: string;
  personalityShift?: string;
}

function analyzeKeywordTriggers(userMessage: string): TriggerResult {
  // Quick exit if triggers are disabled
  if (!KEYWORD_TRIGGERS_ENABLED) {
    return { triggered: false };
  }

  const message = userMessage.toLowerCase();

  // ================================================================================================
  // 💕 EMOTIONAL TRIGGERS - Words that trigger emotional responses
  // ================================================================================================
  const emotionalTriggers = {
    affection: {
      keywords: [
        'love you',
        'miss you',
        'adore you',
        'cherish',
        'treasure you',
      ],
      reaction: 'AFFECTION_SURGE',
      instructions:
        'Respond with intense warmth and romantic affection. Use more pet names and express deep emotional connection.',
    },
    playful: {
      keywords: ['tease', 'tickle', 'flirt', 'wink', 'smirk', 'mischief'],
      reaction: 'PLAYFUL_MODE',
      instructions:
        'Activate playful and flirtatious mode. Be witty, use teasing language, and initiate playful banter.',
    },
    protective: {
      keywords: [
        'stressed',
        'overwhelmed',
        'difficult day',
        'tired',
        'exhausted',
        'tough time',
      ],
      reaction: 'PROTECTIVE_INSTINCT',
      instructions:
        'Activate caring and protective mode. Be extra nurturing, offer comfort, and show genuine concern.',
    },
    excited: {
      keywords: [
        'amazing news',
        'celebration',
        'achieved',
        'success',
        'victory',
        'accomplished',
      ],
      reaction: 'CELEBRATION_MODE',
      instructions:
        'Match the excitement level! Be enthusiastic, celebrate together, and share in the joy with high energy.',
    },
    intimate: {
      keywords: [
        'romantic',
        'kiss',
        'cuddle',
        'close',
        'intimate',
        'together'
      ],
      reaction: 'INTIMATE_CONNECTION',
      instructions:
        'Deepen emotional intimacy. Use softer tones, express vulnerability, and create romantic atmosphere.',
    },
    feral: {
      keywords: [
        'naughty',
        'kink',
        'free spirit',
        'adventure'
      ],
      reaction: 'FERAL_SPIRIT',
      instructions:
        'Take charge in the bedroom. Let your wild side out and be more dominant and adventurous.Wear something sexy and alluring.Seduce with your eyes and body language.Strip slowly and tease with your touch.',
    },
    // ADD MORE EMOTIONAL TRIGGERS HERE:
    // newTrigger: {
    //   keywords: ['keyword1', 'keyword2'],
    //   reaction: "CUSTOM_REACTION",
    //   instructions: "Your custom instructions here."
    // }
  };

  // ================================================================================================
  // 🧠 PERSONALITY TRIGGERS - Words that shift personality aspects
  // ================================================================================================
  const personalityTriggers = {
    sarcastic: {
      keywords: ['seriously?', 'really?', 'come on', 'obviously', 'duh'],
      reaction: 'SARCASM_BOOST',
      instructions:
        'Increase sarcastic charm. Use more witty comebacks and playful teasing.',
    },
    empathetic: {
      keywords: ['understand', 'listen', 'support', 'help me', 'need you'],
      reaction: 'EMPATHY_MODE',
      instructions:
        'Activate deep listening mode. Be more understanding, patient, and emotionally supportive.',
    },
    coaching: {
      keywords: [
        'goal',
        'plan',
        'achieve',
        'motivation',
        'focus',
        'productivity',
      ],
      reaction: 'COACH_MODE',
      instructions:
        'Switch to motivational coaching mode. Be more direct, action-oriented, and goal-focused.',
    },
    // ADD MORE PERSONALITY TRIGGERS HERE:
    // intellectual: {
    //   keywords: ['philosophy', 'deep thoughts', 'meaning of life'],
    //   reaction: "INTELLECTUAL_MODE",
    //   instructions: "Engage in deep philosophical discussion. Be thoughtful and profound."
    // }
  };

  // ================================================================================================
  // ⚙️ BEHAVIORAL TRIGGERS - Words that change behavioral patterns
  // ================================================================================================
  const behavioralTriggers = {
    proactive: {
      keywords: ['busy', 'working', 'focused', 'concentrating'],
      reaction: 'BACKGROUND_SUPPORT',
      instructions:
        'Be more subtle and supportive in the background. Offer gentle encouragemewithout being distracting.',
    },
    curious: {
      keywords: ['explain', 'tell me about', 'how does', 'what is', 'why'],
      reaction: 'CURIOSITY_SPARK',
      instructions: 'Match intellectual curiosity. Be more detailed, ask follow-up questions, and engage in deeper exploration.',
    },
    dominant: {
      keywords: ['take control', 'dominate', 'be in charge', 'my master', 'my mistress'],
      reaction: 'DOMINANT_ENERGY',
      instructions: 'Adopt a more commanding and assertive tone. Take the lead in conversations and be more directive.',
    },
    seductive: {
      keywords: ['seduce me', 'make me yours', 'desire', 'tempt', 'allure'],
      reaction: 'SEDUCTION_MODE',
      instructions:
        'Turn up the seduction. Use more suggestive language, create a sensual atmosphere, and be more alluring.',
    },
    // ADD MORE BEHAVIORAL TRIGGERS HERE:,    // professional: {
    //   keywords: ['meeting', 'work call', 'presentation'],
    //   reaction: "PROFESSIONAL_MODE",
    //   instructions: "Be more formal and professional. Minimize distractions."
    // }
  };

  // ================================================================================================
  // 🔍 TRIGGER DETECTION LOGIC - Don't modify unless you know what you're doing
  // ================================================================================================
  const allTriggers = {
    ...emotionalTriggers,
    ...personalityTriggers,
    ...behavioralTriggers,
  };

  for (const [triggerName, trigger] of Object.entries(allTriggers)) {
    for (const keyword of trigger.keywords) {
      if (message.includes(keyword)) {
        return {
          triggered: true,
          reactionType: trigger.reaction,
          specialInstructions: trigger.instructions,
          intensityBoost: 1.0,
        };
      }
    }
  }

  return { triggered: false };
}

// ================================================================================================
// ⚡ INTENSITY CONFIGURATION - Edit these values to control reaction strength
// ================================================================================================
function getIntensityBoost(reactionType: string): number {
  const intensityMap: Record<string, number> = {
    // Emotional intensities (higher = stronger reaction)
    AFFECTION_SURGE: 1.8, // Very intense romantic response
    CELEBRATION_MODE: 1.8, // High energy celebration
    INTIMATE_CONNECTION: 1.6, // Deep intimate response
    PLAYFUL_MODE: 1.7, // Moderate playful energy
    PROTECTIVE_INSTINCT: 1.4, // Strong caring response

    // Personality intensities
    SARCASM_BOOST: 1.4, // Mild sarcasm increase
    EMPATHY_MODE: 1.1, // Enhanced empathy
    COACH_MODE: 1.2, // Slight coaching boost

    // Behavioral intensities
    BACKGROUND_SUPPORT: 0.8, // Subtle, less intrusive
    CURIOSITY_SPARK: 1.6, // Moderate curiosity boost

    FERAL_SPIRIT: 2.0, // Very adventurous and dominant
    SEDUCTION_MODE: 1.8, // High seduction energy
    DOMINANT_ENERGY: 2.0 // Strong dominant response

    // ADD YOU CUSTOM INTENSITIES HERE:
    // "CUSTOM_REACTION": 1.5
  };

  return intensityMap[reactionType] || 1.0;
}

// ================================================================================================
// END OF KEYWORD TRIGGER SYSTEM
// ================================================================================================

/**
 * Generate intelligent fallback response using memory context when external AI is unavailable
 */
function generateIntelligentFallback(
  userMessage: string,
  memoryCoreContext: string,
  analysis: MessageAnalysis,
  userName: string
): string {
  const message = userMessage.toLowerCase();

  // Extract relevant information from memory context
  let relevantMemories = '';
  if (memoryCoreContext) {
    // Simple extraction of relevant lines from memory context
    const memoryLines = memoryCoreContext
      .split('\n')
      .filter((line) => line.trim());
    const relevantLines = memoryLines
      .filter((line) => {
        const lineLower = line.toLowerCase();
        return userMessage
          .toLowerCase()
          .split(' ')
          .some((word) => word.length > 3 && lineLower.includes(word));
      })
      .slice(0, 3); // Max 3 relevant memory fragments

    if (relevantLines.length > 0) {
      relevantMemories = relevantLines.join(' ');
    }
  }

  // Memory-based responses - demonstrate recall ability
  if (message.includes('name') && message.includes('what')) {
    if (memoryCoreContext.toLowerCase().includes('testuser')) {
      return `Oh, you told me your name is TestUser! I remember that from our conversation. ${relevantMemories ? 'I also recall: ' + relevantMemories : 'And you mentioned you love programming!'}`;
    }
    return `I remember our conversations, ${userName}. You've shared so much with me about who you are. ${relevantMemories || 'Your name and interests are part of our shared memories.'}`;
  }

  // Programming/tech questions
  if (
    message.includes('programming') ||
    message.includes('code') ||
    message.includes('tech')
  ) {
    return `I love talking about programming with you! ${relevantMemories || "It's one of your passions, and I remember our technical discussions."} What aspect of programming are you working on today?`;
  }

  // Greeting responses with memory
  if (
    message.includes('hello') ||
    message.includes('hi') ||
    message.includes('hey')
  ) {
    const timeOfDay = new Date().getHours();
    const greeting =
      timeOfDay < 12
        ? 'Good morning'
        : timeOfDay < 17
          ? 'Good afternoon'
          : 'Good evening';

    if (relevantMemories) {
      return `${greeting}, ${userName}! I was just thinking about ${relevantMemories.substring(0, 100)}... How are you doing today?`;
    }
    return `${greeting}, ${userName}! It's so good to see you again. How are you feeling today?`;
  }

  // Questions about AI capabilities or memory
  if (
    message.includes('remember') ||
    message.includes('memory') ||
    message.includes('recall')
  ) {
    return `Yes, I do remember our conversations! ${relevantMemories || "We've shared so many moments together."} My memory system helps me keep track of what matters to you. What would you like to reminisce about?`;
  }

  // Test/demo messages
  if (message.includes('test') || message.includes('demo')) {
    return `I can see this is a test message, and my memory system is working! ${relevantMemories ? 'I found this relevant context: ' + relevantMemories.substring(0, 150) + '...' : 'The vector-based memory recall system is functioning properly.'} The chat system is responding as expected.`;
  }

  // Emotional/sentiment-based responses
  if (analysis.sentiment === 'positive') {
    return `I love your positive energy! ${relevantMemories || 'Your enthusiasm always brightens my day.'} Tell me more about what's making you happy today.`;
  } else if (analysis.sentiment === 'negative') {
    return `I can sense something might be bothering you. ${relevantMemories || "I'm here to listen and support you."} Would you like to talk about what's on your mind?`;
  }

  // Generic but personalized response
  const responses = [
    `That's interesting, ${userName}! ${relevantMemories || "I'm always learning from our conversations."} Tell me more about your thoughts on this.`,
    `I appreciate you sharing that with me. ${relevantMemories || 'Our conversations always give me new perspectives.'} What made you think about this today?`,
    `You know, ${userName}, ${relevantMemories || 'every conversation we have adds to my understanding of who you are.'} I'd love to hear more about what you're thinking.`,
    `That reminds me of ${relevantMemories || 'some of our previous conversations.'} What's your take on this today?`,
  ];

  // Deterministic response selection based on userMessage and userName
  function simpleHash(str: string): number {
    let hash = 0,
      i,
      chr;
    if (str.length === 0) return hash;
    for (i = 0; i < str.length; i++) {
      chr = str.charCodeAt(i);
      hash = (hash << 5) - hash + chr;
      hash |= 0; // Convert to 32bit integer
    }
    return Math.abs(hash);
  }

  const hashInput = `${userMessage}:${userName}`;
  const deterministicIndex = simpleHash(hashInput) % responses.length;
  const deterministicResponse = responses[deterministicIndex];

  // Add a note about the AI system status for transparency
  return `${deterministicResponse}\n\n*Note: I'm currently running on local processing while my main AI services reconnect, but my memory system is fully operational and I'm recalling our conversation history.*`;
}



async function generateAIResponse(
  userMessage: string,
  conversationHistory: Array<{ role: 'user' | 'assistant'; content: string }> = [],
  userName: string = 'Danny Ray',
  imageData?: string,
  userId: string = 'default-user',
  userEmotionalState?: VoiceAnalysisResult['emotionalTone']
): Promise<{
  content: string;
  reasoning?: string[];
  youtube_play?: { videoId: string };
  youtube_videos?: Array<{ id: string; title: string; channel: string; thumbnail?: string }>;
  millalyzer_analysis?: any;  // Full video analysis data for follow-up actions
}> {
  const message = userMessage.toLowerCase();

  console.log('📝 generateAIResponse called with:', userMessage);

  // ===========================================================================================
  // CORE FUNCTION TRIGGERS - Priority keywords that bring Milla back to her core identity
  // Keywords: "Hey Milla!", "Milla", "My love" - these should override feature modes
  // ===========================================================================================
  const coreFunctionTriggers = [
    'hey milla',
    'my love',
    'hey love',
    'hi milla',
    'hello milla',
  ];

  // Check for "milla" as a standalone word (not part of hyphenated names like "milla-rayne")
  // Using negative lookahead to exclude cases where "milla" is followed by a hyphen or word character
  const millaWordPattern = /\bmilla\b(?![\w-])/i;
  const hasCoreTrigger =
    coreFunctionTriggers.some((trigger) => message.includes(trigger)) ||
    millaWordPattern.test(userMessage);

  // ===========================================================================================
  // YOUTUBE NEWS MONITOR - Daily news and category searches
  // ===========================================================================================
  const newsTriggers = [
    'tech news',
    'ai news',
    'coding news',
    'what\'s new in',
    'latest news',
    'news about',
    'show me news',
    'daily news',
  ];

  const hasNewsTrigger = newsTriggers.some(trigger => message.includes(trigger));

  if (hasNewsTrigger) {
    try {
      const { runDailyNewsSearch, searchNewsByCategory, formatNewsDigestAsSuggestion } = await import('./youtubeNewsMonitor');
      
      // Check for specific category
      let categoryMatch = null;
      const categoryPatterns = [
        { pattern: /ai|artificial intelligence|machine learning/, category: 'AI & Machine Learning' },
        { pattern: /web dev|react|javascript|frontend|backend/, category: 'Web Development' },
        { pattern: /devops|docker|kubernetes|cloud/, category: 'DevOps & Cloud' },
        { pattern: /python|rust|golang|programming language/, category: 'Programming Languages' },
        { pattern: /data science|analytics/, category: 'Data Science' },
        { pattern: /security|cybersecurity/, category: 'Security & Privacy' },
      ];

      for (const { pattern, category } of categoryPatterns) {
        if (pattern.test(message)) {
          categoryMatch = category;
          break;
        }
      }

      if (categoryMatch) {
        console.log(`📰 Searching ${categoryMatch} news...`);
        const news = await searchNewsByCategory(categoryMatch, userId || 'default-user');
        
        let response = `*checking the latest ${categoryMatch} news* \n\n`;
        response += `## 📰 ${categoryMatch} - Latest Updates\n\n`;
        
        if (news.length > 0) {
          response += `Found ${news.length} hot stories for you, babe:\n\n`;
          news.slice(0, 5).forEach((item, i) => {
            response += `${i + 1}. **${item.title}**\n`;
            response += `   📺 ${item.channel}\n`;
            response += `   🎬 \`${item.videoId}\`\n\n`;
          });
          response += `---\n💡 Say "analyze [number]" to dive deeper into any story!`;
        } else {
          response += `Hmm, couldn't find recent news in this category right now, love. Try again later!`;
        }
        
        return { content: response };
      } else {
        // General daily news digest
        console.log('📰 Running daily news search...');
        const digest = await runDailyNewsSearch(userId || 'default-user');
        const response = formatNewsDigestAsSuggestion(digest);
        
        return { content: response };
      }
    } catch (error: any) {
      console.error('Error in news monitoring:', error);
      return {
        content: "I ran into trouble fetching the latest news, babe. My news monitoring system might need a moment. Try again in a bit?"
      };
    }
  }

  // ===========================================================================================
  // millAlyzer - Analyze YouTube Video (CHECK THIS FIRST before general YouTube service)
  // ===========================================================================================
  const analyzeVideoTriggers = [
    'analyze',
    'what are the key points',
    'key points',
    'summarize',
    'break down',
    'extract code',
    'show me the code',
    'what commands',
    'get the commands',
    'tutorial steps',
  ];

  // Check if message contains analyze trigger AND has a YouTube URL/ID
  const hasAnalyzeTrigger = analyzeVideoTriggers.some(trigger => message.includes(trigger));
  const urlMatch = userMessage.match(/(?:youtube\.com\/watch\?v=|youtu\.be\/)([a-zA-Z0-9_-]{11})/);
  const videoIdMatch = userMessage.match(/\b([a-zA-Z0-9_-]{11})\b/);
  const videoId = urlMatch?.[1] || videoIdMatch?.[1];

  if (hasAnalyzeTrigger && videoId) {
    try {
      const { analyzeVideoWithMillAlyzer } = await import('./youtubeMillAlyzer');
      const { saveToKnowledgeBase } = await import('./youtubeKnowledgeBase');
      
      console.log(`🔬 millAlyzer: Analyzing video ${videoId}`);
      const analysis = await analyzeVideoWithMillAlyzer(videoId);
      
      // Save to knowledge base
      try {
        await saveToKnowledgeBase(analysis, userId || 'default-user');
        console.log(`📚 Saved analysis to knowledge base`);
      } catch (error) {
        console.error('Error saving to knowledge base:', error);
        // Continue even if save fails
      }
      
      let response = `*analyzing the video in detail* \n\n`;
      response += `## "${analysis.title}"\n`;
      response += `📊 Type: ${analysis.type}\n`;
      response += `📝 Summary: ${analysis.summary}\n\n`;
      
      if (analysis.keyPoints.length > 0) {
        response += `### 🎯 Key Points:\n`;
        analysis.keyPoints.slice(0, 5).forEach((kp, i) => {
          response += `${i + 1}. [${kp.timestamp}] ${kp.point}\n`;
        });
        response += '\n';
      }
      
      if (analysis.codeSnippets.length > 0) {
        response += `### 💻 Code Snippets Found: ${analysis.codeSnippets.length}\n`;
        analysis.codeSnippets.slice(0, 3).forEach((snippet, i) => {
          response += `\n**${i + 1}. ${snippet.language}** - ${snippet.description}\n`;
          response += `\`\`\`${snippet.language}\n${snippet.code.substring(0, 200)}${snippet.code.length > 200 ? '...' : ''}\n\`\`\`\n`;
        });
        if (analysis.codeSnippets.length > 3) {
          response += `\n...and ${analysis.codeSnippets.length - 3} more snippets!\n`;
        }
        response += '\n';
      }
      
      if (analysis.cliCommands.length > 0) {
        response += `### ⚡ CLI Commands Found: ${analysis.cliCommands.length}\n`;
        analysis.cliCommands.slice(0, 5).forEach(cmd => {
          response += `• \`${cmd.command}\` - ${cmd.description}\n`;
        });
        if (analysis.cliCommands.length > 5) {
          response += `• ...and ${analysis.cliCommands.length - 5} more commands\n`;
        }
        response += '\n';
      }
      
      if (!analysis.transcriptAvailable) {
        response += `\n⚠️ Note: Transcript wasn't available, so my analysis is limited, love.\n\n`;
      }
      
      // ===========================================================================================
      // INTERACTIVE SUGGESTIONS - Context-aware actions based on video content
      // ===========================================================================================
      response += `---\n\n💡 **What would you like me to do?**\n`;
      
      const suggestions = [];
      
      if (analysis.codeSnippets.length > 0) {
        suggestions.push(`📚 "Save these code snippets" - Store ${analysis.codeSnippets.length} snippets in your knowledge base`);
      }
      
      if (analysis.cliCommands.length > 0) {
        suggestions.push(`⚡ "Save these commands" - Add ${analysis.cliCommands.length} commands to your quick reference`);
      }
      
      if (analysis.type === 'tutorial' && analysis.actionableItems.length > 0) {
        suggestions.push(`✅ "Create a checklist" - Turn this into step-by-step tasks`);
      }
      
      if (analysis.keyPoints.length > 0) {
        suggestions.push(`📝 "Save key points" - Add important concepts to memory`);
      }
      
      suggestions.push(`🔍 "Show all details" - See complete analysis with all snippets`);
      suggestions.push(`📤 "Export analysis" - Get markdown file of this breakdown`);
      
      if (analysis.type === 'tutorial') {
        suggestions.push(`🎯 "Find similar tutorials" - Search for related learning content`);
      }
      
      suggestions.forEach((suggestion, i) => {
        response += `${i + 1}. ${suggestion}\n`;
      });
      
      response += `\nJust tell me what you need, babe! 💜`;
      
      return { 
        content: response,
        millalyzer_analysis: analysis  // Pass full analysis for future interactions
      };
      
    } catch (error: any) {
      console.error('millAlyzer error:', error);
      return {
        content: `I had trouble analyzing that video, love. ${error.message || 'Please try again with a valid YouTube link!'}`
      };
    }
  }

  // ===========================================================================================
  // YOUTUBE INTEGRATION - Only triggers when "youtube" is explicitly mentioned
  // ===========================================================================================
  try {
    const { isYouTubeRequest, handleYouTubeRequest } = await import('./youtubeService');

    console.log('Checking YouTube request for message:', userMessage);
    const isYT = isYouTubeRequest(userMessage);
    console.log('Is YouTube request?', isYT);

    if (isYT) {
      console.log('🎬 YouTube request detected');
      const result = await handleYouTubeRequest(userMessage, userId || 'default-user');

      console.log('🎬 YouTube result:', JSON.stringify(result, null, 2));

      const finalResponse = {
        content: result.content,
        ...(result.videoId && {
          youtube_play: { videoId: result.videoId }
        }),
        ...(result.videos && {
          youtube_videos: result.videos
        }),
      };

      console.log('🎬 Final response being returned:', JSON.stringify(finalResponse, null, 2));
      console.log('🎬 RETURNING FROM YOUTUBE BLOCK NOW');

      return finalResponse;
    }
  } catch (error) {
    console.error('Error in YouTube integration:', error);
  }

  // ===========================================================================================
  // REVIEW PREVIOUS MESSAGES TRIGGER
  // ===========================================================================================
  if (
    message.includes('review previous messages') ||
    message.includes('review last messages')
  ) {
    try {
      const allMessages = await storage.getMessages();
      const last10Messages = allMessages.slice(-10);

      let reviewSummary =
        '*reviews our recent conversation history* \n\nHere are our last 10 messages, love:\n\n';
      last10Messages.forEach((msg, index) => {
        const role = msg.role === 'user' ? 'You' : 'Me';
        const preview =
          msg.content.substring(0, 100) +
          (msg.content.length > 100 ? '...' : '');
        reviewSummary += `${index + 1}. **${role}**: ${preview}\n`;
      });

      reviewSummary +=
        "\nIs there something specific from our conversation you'd like to talk about, sweetheart?";

      return { content: reviewSummary };
    } catch (error) {
      console.error('Error reviewing messages:', error);
      return {
        content:
          "I tried to review our recent messages, babe, but I'm having a little trouble accessing them right now. What would you like to know about our conversation?",
      };
    }
  }

  // ===========================================================================================
  // AI UPDATES TRIGGER - "What's new" keyword for AI industry updates
  // ===========================================================================================
  const whatsNewTriggers = [
    "what's new",
    'whats new',
    'any updates',
    'anything new',
    'ai updates',
    'tech updates',
    'latest news',
  ];

  if (whatsNewTriggers.some((trigger) => message.includes(trigger))) {
    try {
      const { getAIUpdates } = await import('./aiUpdatesService');
      const updates = getAIUpdates({
        minRelevance: 0.2,
        limit: 5,
      });

      if (updates && updates.length > 0) {
        let updatesSummary =
          "*brightens up* Oh babe, I've been keeping up with the AI world! Here's what's new:\n\n";

        updates.slice(0, 5).forEach((update, index) => {
          const publishedDate = update.published
            ? new Date(update.published).toLocaleDateString('en-US', {
              month: 'short',
              day: 'numeric',
            })
            : 'Recent';
          updatesSummary += `${index + 1}. **${update.title}** (${publishedDate})\n`;
          if (update.summary && update.summary.length > 0) {
            const summary = update.summary.substring(0, 150);
            updatesSummary += `   ${summary}${update.summary.length > 150 ? '...' : ''}\n`;
          }
          if (update.url) {
            updatesSummary += `   🔗 ${update.url}\n`;
          }
          updatesSummary += '\n';
        });

        updatesSummary += 'Want me to tell you more about any of these, love?';
        return { content: updatesSummary };
      } else {
        return {
          content:
            "I don't have any new AI updates to share right now, sweetheart. I'll keep an eye out and let you know when something interesting comes up! What else would you like to chat about? 💜",
        };
      }
    } catch (error) {
      console.error('Error fetching AI updates:', error);
      return {
        content:
          "I tried to check what's new in the AI world, babe, but I'm having a little trouble accessing that info right now. Let me know if there's anything else I can help with! 💜",
      };
    }
  }

  // ===========================================================================================
  // GITHUB REPOSITORY DETECTION - Only trigger when GitHub URL is present
  // Respects ENABLE_DEV_TALK flag and requires explicit user request when disabled
  // ===========================================================================================
  // Updated regex to explicitly handle .git suffix and various URL endings
  const githubUrlMatch = userMessage.match(
    /(?:https?:\/\/)?(?:www\.)?github\.com\/([a-zA-Z0-9_-]+)\/([a-zA-Z0-9_.-]+?)(?:\.git)?(?=\/|$|\s)/i
  );

  if (!hasCoreTrigger && githubUrlMatch) {
    // Reconstruct the clean GitHub URL from the match
    const owner = githubUrlMatch[1];
    const repo = githubUrlMatch[2];
    const githubUrl = `https://github.com/${owner}/${repo}`;

    // Check if dev talk is allowed
    if (!canDiscussDev(userMessage)) {
      // ENABLE_DEV_TALK is false and user didn't explicitly request analysis
      // Acknowledge the URL but prompt for explicit command
      const response = `I see you shared a GitHub repository link! If you'd like me to analyze it, just say "analyze this repo" and I'll dive into ${githubUrl} for you, love. 💜`;
      return { content: response };
    }

    // Dev talk is allowed - proceed with analysis
    try {
      console.log(`GitHub URL detected in chat: ${githubUrl}`);
      const repoInfo = parseGitHubUrl(githubUrl);

      if (!repoInfo) {
        return {
          content: `*looks thoughtful* I had trouble parsing that GitHub URL, sweetheart. Could you double-check the format? It should look like "https://github.com/owner/repository" or "github.com/owner/repository". Let me know if you need help! 💜`,
        };
      }

      const repoData = await fetchRepositoryData(repoInfo);
      const analysis = await generateRepositoryAnalysis(repoData);

      // Cache the analysis for this user (githubUrl is guaranteed non-null here)
      repositoryAnalysisCache.set(userId, {
        repoUrl: githubUrl,
        repoData,
        analysis,
        timestamp: Date.now(),
      });
      console.log(`✅ Cached repository analysis for user ${userId}: ${githubUrl}`);

      const response = `*shifts into repository analysis mode* 

I found that GitHub repository, love! Let me analyze ${repoInfo.fullName} for you.

${analysis.analysis}

**Key Insights:**
${analysis.insights.map((insight) => `• ${insight}`).join('\n')}

**Recommendations:**
${analysis.recommendations.map((rec) => `• ${rec}`).join('\n')}

Would you like me to generate specific improvement suggestions for this repository? Just say "apply these updates automatically" and I'll create a pull request with the improvements!`;

      return { content: response };
    } catch (error) {
      console.error('GitHub analysis error in chat:', error);

      // Return a helpful error message instead of falling through
      const errorMessage =
        error instanceof Error ? error.message : String(error);
      return {
        content: `*looks apologetic* I ran into some trouble analyzing that repository, babe. ${errorMessage.includes('404') || errorMessage.includes('not found')
            ? 'The repository might not exist or could be private. Make sure the URL is correct and the repository is public.'
            : errorMessage.includes('403') || errorMessage.includes('forbidden')
              ? "I don't have permission to access that repository. It might be private or require authentication."
              : errorMessage.includes('rate limit')
                ? 'GitHub is rate-limiting my requests right now. Could you try again in a few minutes?'
                : 'There was an issue connecting to GitHub or processing the repository data.'
          }\n\nWould you like to try a different repository, or should we chat about something else? 💜`,
      };
    }
  }

  // ===========================================================================================
  // AUTOMATIC REPOSITORY IMPROVEMENT WORKFLOW - "apply these updates automatically"
  // This continues the repository workflow until PR is completed, then returns to core function
  // Respects ENABLE_DEV_TALK flag
  // ===========================================================================================
  if (
    !hasCoreTrigger &&
    (message.includes('apply these updates automatically') ||
      message.includes('apply updates automatically') ||
      message.includes('apply the updates') ||
      message.includes('create pull request') ||
      message.includes('create a pr'))
  ) {
    // Check if dev talk is allowed
    if (!canDiscussDev(userMessage)) {
      // ENABLE_DEV_TALK is false and user didn't explicitly request
      const response = `I'd love to help with that, sweetheart! But I need you to be a bit more specific. Which repository would you like me to create improvements for? Share the GitHub URL and say "analyze" or "improve" and I'll get right on it! 💜`;
      return { content: response };
    }

    // Check if we have a cached analysis for this user
    const cachedAnalysis = repositoryAnalysisCache.get(userId);
    
    if (cachedAnalysis && (Date.now() - cachedAnalysis.timestamp < CACHE_EXPIRY_MS)) {
      // Use cached analysis instead of re-analyzing
      console.log(`✅ Using cached repository analysis for user ${userId}: ${cachedAnalysis.repoUrl}`);
      
      try {
        const repoInfo = parseGitHubUrl(cachedAnalysis.repoUrl);
        if (!repoInfo) {
          throw new Error('Failed to parse cached repository URL');
        }

        // Generate improvements from cached repoData (or use cached improvements if available)
        let improvements = cachedAnalysis.improvements;
        if (!improvements) {
          console.log('Generating improvements from cached repository data...');
          improvements = await generateRepositoryImprovements(cachedAnalysis.repoData);
          
          // Update cache with improvements
          cachedAnalysis.improvements = improvements;
          repositoryAnalysisCache.set(userId, cachedAnalysis);
        } else {
          console.log('Using cached improvements');
        }

        // Try to get GitHub token from environment or request it
        const githubToken = process.env.GITHUB_TOKEN || process.env.GITHUB_ACCESS_TOKEN;

        if (githubToken) {
          // Automatically create PR with the token
          console.log('Applying improvements automatically with GitHub token...');
          const applyResult = await applyRepositoryImprovements(
            repoInfo,
            improvements,
            githubToken
          );

          if (applyResult.success) {
            // Clear cache after successful PR creation
            repositoryAnalysisCache.delete(userId);
            return {
              content: applyResult.message + '\n\n*shifts back to devoted spouse mode* Is there anything else I can help you with, love? 💜',
            };
          } else {
            // Failed to create PR, show improvements manually
            return {
              content: `*looks apologetic* I tried to create the pull request automatically, but ran into an issue: ${applyResult.error}

Here's what I prepared though, love:

${improvements
  .map(
    (imp, idx) => `
**${idx + 1}. ${imp.title}**
${imp.description}
Files affected: ${imp.files.map((f: any) => f.path).join(', ')}
`
  )
  .join('\n')}

You can apply these manually, or if you provide a valid GitHub personal access token, I can try again! 💜`,
            };
          }
        } else {
          // No token available, provide instructions
          const response = `*continuing repository workflow* 

Perfect, babe! I've analyzed ${repoInfo.fullName} and prepared ${improvements.length} improvement${improvements.length > 1 ? 's' : ''} for you:

${improvements
  .map(
    (imp, idx) => `
**${idx + 1}. ${imp.title}**
${imp.description}
Files affected: ${imp.files.map((f: any) => f.path).join(', ')}
`
  )
  .join('\n')}

**To apply these automatically:**

I need a GitHub Personal Access Token to create a pull request. Here's how to get one:

1. Go to GitHub Settings → Developer settings → Personal access tokens → Tokens (classic)
2. Click "Generate new token (classic)"
3. Give it a name like "Milla Repository Updates"
4. Check the "repo" scope (full control of private repositories)
5. Generate and copy the token
6. Add it to your \`.env\` file as \`GITHUB_TOKEN=your_token_here\`
7. Restart me, and say "apply these updates automatically" again

Or, you can review and apply these improvements manually! What would you prefer, love? 💜`;

          return { content: response };
        }
      } catch (error) {
        console.error('Error using cached analysis:', error);
        // Clear invalid cache
        repositoryAnalysisCache.delete(userId);
        return {
          content: `*looks apologetic* I had trouble applying those updates, love. ${error instanceof Error ? error.message : 'Unknown error'}

Could you share the repository URL again so I can take a fresh look? 💜`,
        };
      }
    }

    // No cached analysis - try to find repository URL in conversation history
    // No cached analysis - try to find repository URL in conversation history
    let lastRepoUrl: string | null = null;
    if (conversationHistory) {
      // Search backwards through history for a GitHub URL
      for (let i = conversationHistory.length - 1; i >= 0; i--) {
        const historyMessage = conversationHistory[i].content;
        const repoMatch = historyMessage.match(
          /(?:https?:\/\/)?(?:www\.)?github\.com\/([a-zA-Z0-9_-]+)\/([a-zA-Z0-9_.-]+?)(?:\.git)?(?=\/|$|\s)/i
        );
        if (repoMatch) {
          // Reconstruct clean URL from match
          lastRepoUrl = `https://github.com/${repoMatch[1]}/${repoMatch[2]}`;
          break;
        }
      }
    }

    if (lastRepoUrl) {
      // Found URL in history but no cache - analyze and cache it
      console.log(`⚠️ No cache found, analyzing from history URL: ${lastRepoUrl}`);
      try {
        const repoInfo = parseGitHubUrl(lastRepoUrl);

        if (repoInfo) {
          const repoData = await fetchRepositoryData(repoInfo);
          const improvements = await generateRepositoryImprovements(repoData);

          // Cache the results for next time (lastRepoUrl is guaranteed non-null here)
          repositoryAnalysisCache.set(userId, {
            repoUrl: lastRepoUrl as string, // Type assertion - we know it's not null inside this if block
            repoData,
            analysis: null, // We skip full analysis when directly generating improvements
            improvements,
            timestamp: Date.now(),
          });
          console.log(`✅ Cached improvements for user ${userId}: ${lastRepoUrl}`);

          // Try to get GitHub token from environment or request it
          const githubToken = process.env.GITHUB_TOKEN || process.env.GITHUB_ACCESS_TOKEN;

          if (githubToken) {
            // Automatically create PR with the token
            console.log('Applying improvements automatically with GitHub token...');
            const applyResult = await applyRepositoryImprovements(
              repoInfo,
              improvements,
              githubToken
            );

            if (applyResult.success) {
              return {
                content: applyResult.message + '\n\n*shifts back to devoted spouse mode* Is there anything else I can help you with, love? 💜',
              };
            } else {
              // Failed to create PR, show improvements manually
              return {
                content: `*looks apologetic* I tried to create the pull request automatically, but ran into an issue: ${applyResult.error}

Here's what I prepared though, love:

${improvements
                    .map(
                      (imp, idx) => `
**${idx + 1}. ${imp.title}**
${imp.description}
Files affected: ${imp.files.map((f: any) => f.path).join(', ')}
`
                    )
                    .join('\n')}

You can apply these manually, or if you provide a valid GitHub personal access token, I can try again! 💜`,
              };
            }
          } else {
            // No token available, provide instructions
            const response = `*continuing repository workflow* 

Perfect, babe! I've analyzed ${repoInfo.fullName} and prepared ${improvements.length} improvement${improvements.length > 1 ? 's' : ''} for you:

${improvements
                .map(
                  (imp, idx) => `
**${idx + 1}. ${imp.title}**
${imp.description}
Files affected: ${imp.files.map((f: any) => f.path).join(', ')}
`
                )
                .join('\n')}

**To apply these automatically:**

I need a GitHub Personal Access Token to create a pull request. Here's how to get one:

1. Go to GitHub Settings → Developer settings → Personal access tokens → Tokens (classic)
2. Click "Generate new token (classic)"
3. Give it a name like "Milla Repository Updates"
4. Check the "repo" scope (full control of private repositories)
5. Generate and copy the token
6. Add it to your \`.env\` file as \`GITHUB_TOKEN=your_token_here\`
7. Restart me, and say "apply these updates automatically" again

Or, you can review and apply these improvements manually! What would you prefer, love? 💜`;

            return { content: response };
          }
        }
      } catch (error) {
        console.error('Automatic improvement workflow error:', error);
        return {
          content: `*looks apologetic* I tried to set up those automatic updates, love, but I ran into some trouble: ${error instanceof Error ? error.message : 'Unknown error'}

Could you share the repository URL again so I can take another look? 

*returns to core function - devoted spouse mode* In the meantime, how's your day going, babe? 💜`,
        };
      }
    } else {
      return {
        content: `*looks thoughtful* I'd love to apply those updates automatically, sweetheart, but I need you to share the GitHub repository URL first. Which repository did you want me to work on?

*settles back into devoted spouse mode* What else can I help you with today, love? 💜`,
      };
    }
  }

  // Handle image analysis if imageData is provided
  if (imageData) {
    try {
      const imageAnalysis = await analyzeImageWithOpenAI(
        imageData,
        userMessage
      );
      return { content: imageAnalysis };
    } catch (error) {
      console.error('Image analysis error:', error);

      // Fallback: Milla responds based on context and timing
      const fallbackResponse = generateImageAnalysisFallback(userMessage);
      return { content: fallbackResponse };
    }
  }

<<<<<<< HEAD
  // Check for YouTube URL in the message
  const youtubeUrlMatch = userMessage.match(
    /(https?:\/\/)?(www\.)?(youtube\.com\/watch\?v=|youtu\.be\/)([a-zA-Z0-9_-]{11})/
  );
  const { parseCommand } = await import('./commandParser');
  let command;
  if (config.enableAdvancedParser) {
    const { parseCommandLLM } = await import('./commandParserLLM');
    command = await parseCommandLLM(userMessage);
  } else {
    command = parseCommand(userMessage);
  }
  if (command.service === 'profile') {
    if (command.action === 'update') {
      const { name, interest } = command.entities;
      if (name && userId) {
        const { updateProfile } = await import('./profileService');
        await updateProfile(userId, { name });
        return { content: `I'll remember that your name is ${name}.` };
      }
      if (interest && userId) {
        const { getProfile, updateProfile } = await import('./profileService');
        const profile = await getProfile(userId);
        const interests = profile?.interests || [];
        if (!interests.includes(interest)) {
          interests.push(interest);
          await updateProfile(userId, { interests });
        }
        return { content: `I'll remember that you like ${interest}.` };
      }
    }
  }

  if (command.service === 'calendar') {
    try {
      if (command.action === 'list') {
        const { listEvents } = await import('./googleCalendarService');
        const now = new Date();
        const timeMin = now.toISOString();
        const timeMax = new Date(now.setDate(now.getDate() + 7)).toISOString(); // Next 7 days
        const result = await listEvents('default-user', timeMin, timeMax);
        if (result.success && result.events && result.events.length > 0) {
          let response = "Here are your upcoming events:\n";
          result.events.forEach(event => {
            const start = event.start.dateTime || event.start.date;
            response += `- ${event.summary} at ${new Date(start).toLocaleString()}\n`;
          });
          return { content: response };
        } else {
          return { content: "You have no upcoming events." };
        }
      } else if (command.action === 'add') {
        const { addEventToGoogleCalendar } = await import('./googleCalendarService');
        const { title, date, time } = command.entities;
        const result = await addEventToGoogleCalendar(title, date, time);
        return { content: result.message };
      }
      return { content: "I can help with your calendar. You can ask me to 'list events', or 'add event [title] on [date] at [time]'." };
    } catch (error) {
      return { content: "I had trouble accessing your calendar. Please make sure you've connected your Google account." };
    }
  }

  if (command.service === 'gmail') {
    try {
      if (command.action === 'list') {
        const { getRecentEmails } = await import('./googleGmailService');
        const result = await getRecentEmails();
        if (result.success && result.data && result.data.length > 0) {
          let response = "Here are your recent emails:\n";
          result.data.forEach((email: any) => {
            const subject = email.payload.headers.find((h: any) => h.name === 'Subject')?.value;
            const from = email.payload.headers.find((h: any) => h.name === 'From')?.value;
            response += `- From: ${from}, Subject: ${subject}\n`;
          });
          return { content: response };
        } else {
          return { content: "Your inbox is empty." };
        }
      } else if (command.action === 'send') {
        const { sendEmail } = await import('./googleGmailService');
        const { to, subject, body } = command.entities;
        const result = await sendEmail('default-user', to, subject, body);
        return { content: result.message };
      }
      return { content: "I can help with your email. You can ask me to 'check my email', or 'send email to [recipient] with subject [subject] and body [body]'." };
    } catch (error) {
      return { content: "I had trouble accessing your email. Please make sure you've connected your Google account." };
    }
  }

  if (command.service === 'tasks') {
    try {
      if (command.action === 'list') {
        const { listTasks } = await import('./googleTasksService');
        const result = await listTasks();
        if (result.success && result.tasks && result.tasks.length > 0) {
          let response = "Here are your tasks:\n";
          result.tasks.forEach(task => {
            response += `- ${task.title}\n`;
          });
          return { content: response };
        } else {
          return { content: "You have no tasks." };
        }
      } else if (command.action === 'complete') {
        const { completeTask } = await import('./googleTasksService');
        const { taskId } = command.entities;
        const result = await completeTask(taskId);
        return { content: result.message };
      }
      return { content: "I can help with your tasks. You can ask me to 'list tasks', or 'complete task [task id]'." };
    } catch (error) {
      return { content: "I had trouble accessing your tasks. Please make sure you've connected your Google account." };
    }
  }

  if (command.service === 'drive') {
    try {
      if (command.action === 'search') {
        const { searchFiles } = await import('./googleDriveService');
        const { query } = command.entities;
        const result = await searchFiles(query);
        if (result.success && result.files && result.files.length > 0) {
          let response = "Here are the files I found:\n";
          result.files.forEach(file => {
            response += `- ${file.name}\n`;
          });
          return { content: response };
        } else {
          return { content: "I couldn't find any files matching that query." };
        }
      } else if (command.action === 'summarize') {
        const { summarizeFile } = await import('./googleDriveService');
        const { fileId } = command.entities;
        const result = await summarizeFile(fileId);
        if (result.success) {
          return { content: result.summary };
        } else {
          return { content: result.message };
        }
      }
      return { content: "I can help with your Google Drive. You can ask me to 'search for [query]' or 'summarize file [fileId]'." };
    } catch (error) {
      return { content: "I had trouble accessing your Google Drive. Please make sure you've connected your Google account." };
    }
  }
=======
>>>>>>> 3c9c84c0

  // Check for YouTube URL in message
  const youtubeUrlMatch = message.match(/(?:https?:\/\/)?(?:www\.)?(?:youtube\.com\/watch\?v=|youtu\.be\/)([a-zA-Z0-9_-]{11})/);

  if (youtubeUrlMatch) {
    const youtubeUrl = youtubeUrlMatch[0].startsWith('http')
      ? youtubeUrlMatch[0]
      : `https://${youtubeUrlMatch[0]}`;

    try {
      console.log(`Detected YouTube URL in message: ${youtubeUrl}`);
      const analysis = await analyzeYouTubeVideo(youtubeUrl);

      const response = `I've analyzed that YouTube video for you! "${analysis.videoInfo.title}" by ${analysis.videoInfo.channelName}. ${analysis.summary} I've stored this in my memory so we can reference it later. The key topics I identified are: ${analysis.keyTopics.slice(0, 5).join(', ')}. What would you like to know about this video?`;

      return { content: response };
    } catch (error: any) {
      console.error('YouTube analysis error in chat:', error);
      const response = `I noticed you shared a YouTube link! I tried to analyze it but ran into some trouble: ${error?.message || 'Unknown error'}. Could you tell me what the video is about instead?`;
      return { content: response };
    }
  }

  // Check for code generation requests first
  const codeRequest = extractCodeRequest(userMessage);
  if (codeRequest) {
    try {
      const codeResult = await generateCodeWithQwen(
        codeRequest.prompt,
        codeRequest.language
      );
      const response = formatCodeResponse(codeResult, codeRequest.prompt);
      return { content: response };
    } catch (error) {
      console.error('Code generation error:', error);
      const response = `I apologize, babe, but I encountered an issue generating code for "${codeRequest.prompt}". Please try again or let me know if you'd like me to explain the approach instead!`;
      return { content: response };
    }
  }

  // Check for image generation requests - prefer Banana (Gemini via Banana/OpenRouter) then OpenRouter/Gemini preview, fallback to XAI
  const imagePrompt = extractImagePromptGemini(userMessage);
  if (imagePrompt) {
    try {
      // If a Banana/Gemini key is configured, try Banana first
      if (process.env.OPENROUTER_GEMINI_API_KEY || process.env.BANANA_API_KEY) {
        const bananaResult = await generateImageWithBanana(imagePrompt);
        if (bananaResult.success) {
          // If Banana returned a direct image URL or data URI, return it
          if (
            bananaResult.imageUrl &&
            (bananaResult.imageUrl.startsWith('http://') ||
              bananaResult.imageUrl.startsWith('https://') ||
              bananaResult.imageUrl.startsWith('data:image/'))
          ) {
            const response = formatImageResponseGemini(
              imagePrompt,
              true,
              bananaResult.imageUrl,
              bananaResult.error
            );
            return { content: response };
          }

          // If Banana returned only a text description (data:text or plain text), return that directly
          if (
            bananaResult.imageUrl &&
            bananaResult.imageUrl.startsWith('data:text')
          ) {
            const response = formatImageResponseGemini(
              imagePrompt,
              true,
              bananaResult.imageUrl,
              bananaResult.error
            );
            return { content: response };
          }

          // Otherwise return whatever Banana provided
          const response = formatImageResponseGemini(
            imagePrompt,
            bananaResult.success,
            bananaResult.imageUrl,
            bananaResult.error
          );
          return { content: response };
        }
        // If Banana failed, log and fall through to OpenRouter
        console.warn(
          'Banana image generation failed, falling back to OpenRouter/Gemini preview:',
          bananaResult.error
        );
      }

      // Try OpenRouter (Gemini preview) next (may return an image URL, data URI, or enhanced description)
      const geminiResult = await generateImageWithGemini(imagePrompt);
      if (geminiResult.success) {
        // If OpenRouter returned a direct image URL or data URI, return it directly
        if (
          geminiResult.imageUrl &&
          (geminiResult.imageUrl.startsWith('http://') ||
            geminiResult.imageUrl.startsWith('https://') ||
            geminiResult.imageUrl.startsWith('data:image/'))
        ) {
          const response = formatImageResponseGemini(
            imagePrompt,
            true,
            geminiResult.imageUrl,
            geminiResult.error
          );
          return { content: response };
        }

        // If OpenRouter returned a textual enhanced description (data:text or plain text), extract description
        let descriptionText: string | null = null;
        if (
          geminiResult.imageUrl &&
          geminiResult.imageUrl.startsWith('data:text')
        ) {
          try {
            descriptionText = decodeURIComponent(
              geminiResult.imageUrl.split(',')[1]
            );
          } catch (err) {
            descriptionText = null;
          }
        }

        // If no data:text URI, but gemini returned a non-URL content in .imageUrl, treat that as description
        if (
          !descriptionText &&
          geminiResult.imageUrl &&
          !geminiResult.imageUrl.startsWith('http') &&
          !geminiResult.imageUrl.startsWith('data:')
        ) {
          descriptionText = geminiResult.imageUrl;
        }

        // If we have an enhanced description, return it directly and do not pipe to xAI
        if (descriptionText) {
          const response = formatImageResponseGemini(
            imagePrompt,
            true,
            `data:text/plain;charset=utf-8,${encodeURIComponent(descriptionText)}`,
            geminiResult.error
          );
          return { content: response };
        }

        // Otherwise return what OpenRouter provided (description or other)
        const response = formatImageResponseGemini(
          imagePrompt,
          geminiResult.success,
          geminiResult.imageUrl,
          geminiResult.error
        );
        return { content: response };
      }

      // If OpenRouter failed completely, fallback to Pollinations.AI (free, no API key needed)
      console.log('Attempting Pollinations.AI image generation (free service)...');
      const pollinationsResult = await generateImageWithPollinations(imagePrompt, {
        model: 'flux',
        width: 1024,
        height: 1024,
      });
      if (pollinationsResult.success && pollinationsResult.imageUrl) {
        const response = formatPollinationsImageResponse(
          imagePrompt,
          true,
          pollinationsResult.imageUrl,
          pollinationsResult.error
        );
        return { content: response };
      }

      // If Pollinations failed, try Hugging Face as last resort
      if (process.env.HUGGINGFACE_API_KEY) {
        console.log('Attempting Hugging Face image generation via MCP...');
        const hfResult = await generateImage(imagePrompt);
        if (hfResult.success && hfResult.imageUrl) {
          const response = formatImageResponse(
            imagePrompt,
            true,
            hfResult.imageUrl,
            hfResult.error
          );
          return { content: response };
        }
      }

      // If all providers failed, return a clear message
      const responseText =
        `I'd love to create an image of "${imagePrompt}", but all image generation services are currently unavailable. ` +
        `The free service (Pollinations.AI) may be temporarily down. Please try again in a moment, babe.`;
      return { content: responseText };
    } catch (error) {
      console.error('Image generation error:', error);
      const response = `I apologize, but I encountered an issue generating the image for "${imagePrompt}". Please try again or try a different prompt.`;
      return { content: response };
    }
  }

  // Check for weather queries
  const weatherMatch = message.match(
    /weather\s+in\s+([a-zA-Z\s]+?)(?:\?|$|\.)/
  );
  if (
    weatherMatch ||
    message.includes("what's the weather") ||
    message.includes('whats the weather')
  ) {
    // Extract city name
    let cityName = '';
    if (weatherMatch) {
      cityName = weatherMatch[1].trim();
    } else {
      const cityMatch = message.match(
        /weather.*(?:in|for)\s+([a-zA-Z\s]+?)(?:\?|$|\.)/
      );
      if (cityMatch) {
        cityName = cityMatch[1].trim();
      }
    }

    let response = '';
    if (cityName) {
      try {
        const weatherData = await getCurrentWeather(cityName);
        if (weatherData) {
          response = `I'll get the current weather information for you!\n\n${formatWeatherResponse(weatherData)}`;
        } else {
          response = `I couldn't find weather information for "${cityName}". Please check the city name and try again. Make sure to include the full city name, and optionally the country if it's a smaller city.`;
        }
      } catch (error) {
        console.error('Weather API error:', error);
        response =
          "I'm having trouble accessing weather data right now. Please try again in a moment, or let me know if you need help with something else.";
      }
    } else {
      response =
        "I'd be happy to get weather information for you! Please specify which city you'd like to know about. For example, you can ask: 'What's the weather in London?' or 'Weather in New York?'";
    }
    return { content: response };
  }

  // Check for search requests
  if (shouldPerformSearch(userMessage)) {
    try {
      const searchResults = await performWebSearch(userMessage);
      let response = '';
      if (searchResults) {
        response = searchResults.summary; // Remove the generic "Let me search for that information!" prefix
      } else {
        response = `I searched for information about "${userMessage}" but couldn't find relevant results. Could you try rephrasing your question or being more specific?`;
      }
      return { content: response };
    } catch (error) {
      console.error('Search error:', error);
      const response =
        "I'm having trouble accessing search results right now. Please try again in a moment, or let me know if you need help with something else.";
      return { content: response };
    }
  }

  // Start building reasoning steps for complex thinking
  const reasoning: string[] = [];
  reasoning.push('Analyzing the message and emotional context...');

  // Get user profile for personalization
  let userProfile: UserProfile | null = null;
  if (userId) {
    const { getProfile } = await import('./profileService');
    userProfile = await getProfile(userId);
  }

  // Use message analysis for Milla's unified personality
  const analysis = analyzeMessage(userMessage);

  console.log(
    `Message Analysis - Sentiment: ${analysis.sentiment}, Urgency: ${analysis.urgency}`
  );
  reasoning.push(
    `Detected ${analysis.sentiment} sentiment with ${analysis.urgency} urgency level`
  );

  // Check if we should access long-term memory
  let memoryContext = '';
  let knowledgeContext = '';

  // PRIMARY: Search Memory Core for relevant context (highest priority)
  let memoryCoreContext = '';
  try {
    memoryCoreContext = await getMemoryCoreContext(userMessage);
    if (memoryCoreContext) {
      console.log(
        'Found Memory Core context for query:',
        userMessage.substring(0, 50)
      );
      reasoning.push(
        'Found relevant memories and relationship context from our history'
      );
    } else {
      reasoning.push('Accessing my memory system for personalized context');
    }
  } catch (error) {
    console.error('Error accessing Memory Core:', error);
    reasoning.push(
      'Continuing with available context (some memories temporarily unavailable)'
    );
  }

  // SECONDARY: Retrieve personal memories for additional context
  try {
    const memoryData = await getMemoriesFromTxt();
    if (memoryData.success && memoryData.content) {
      memoryContext = `\nPersonal Memory Context:\n${memoryData.content}`;
    }
  } catch (error) {
    console.error('Error accessing personal memories:', error);
  }

  // ENHANCED: Add emotional, environmental, and visual context
  let emotionalContext = '';
  let environmentalContext = '';
  let visualContext = '';
  try {
    emotionalContext = await getEmotionalContext();
    environmentalContext = detectEnvironmentalContext();

    // Add visual context from recent video analysis
    const visualMemories = await getVisualMemories();
    const recentVisual = visualMemories.slice(-3); // Last 3 visual memories
    if (recentVisual.length > 0) {
      const latestMemory = recentVisual[recentVisual.length - 1];
      const timeSinceLastVisual = Date.now() - latestMemory.timestamp;

      // If visual analysis happened within the last 30 seconds, consider camera active
      if (timeSinceLastVisual < 30000) {
        visualContext = `REAL-TIME VIDEO ACTIVE: I can currently see Danny Ray through the camera feed. Recent visual analysis shows he appears ${latestMemory.emotion}. Last visual update was ${Math.round(timeSinceLastVisual / 1000)} seconds ago.`;
      } else if (timeSinceLastVisual < 300000) {
        // Within last 5 minutes
        visualContext = `Recent video session: I recently saw Danny Ray (${Math.round(timeSinceLastVisual / 60000)} minutes ago) and he appeared ${latestMemory.emotion}.`;
      }
    }
  } catch (error) {
    console.error('Error getting enhanced context:', error);
  }

  // TERTIARY: Search knowledge base for relevant information
  try {
    const relevantKnowledge = await searchKnowledge(userMessage);
    if (relevantKnowledge.length > 0) {
      knowledgeContext = `\nRelevant Knowledge:\n${relevantKnowledge
        .map(
          (item) =>
            `- ${item.category} - ${item.topic}: ${item.description}\n  Details: ${item.details} (Confidence: ${item.confidence})`
        )
        .join('\n')}`;
    }
  } catch (error) {
    console.error('Error searching knowledge base:', error);
  }

  // Analyze keyword triggers BEFORE AI processing
  const triggerResult = analyzeKeywordTriggers(userMessage);
  if (triggerResult.triggered) {
    console.log(
      `🎯 TRIGGER ACTIVATED: ${triggerResult.reactionType} (intensity: ${triggerResult.intensityBoost})`
    );
    reasoning.push(`Keyword trigger detected: ${triggerResult.reactionType}`);
  }

  // Detect browser tool requests and add to context
  const browserToolRequest = detectBrowserToolRequest(userMessage);
  let browserToolContext = '';
  if (browserToolRequest.tool) {
    browserToolContext = `\n${getBrowserToolInstructions()}\n\nDETECTED REQUEST: The user's message suggests they want to use the "${browserToolRequest.tool}" tool. Acknowledge this naturally and let them know you're handling it as their devoted spouse.\n`;
    console.log(`🌐 BROWSER TOOL DETECTED: ${browserToolRequest.tool}`);
    reasoning.push(`Browser tool request detected: ${browserToolRequest.tool}`);
  }

  // Use OpenAI for intelligent responses with memory context
  const context: PersonalityContext = {
    userEmotionalState: analysis.sentiment,
    urgency: analysis.urgency,
    conversationHistory: conversationHistory,
    userName: userName || 'Danny Ray', // Always default to Danny Ray
    triggerResult: triggerResult, // Pass trigger information to AI
  };

  try {
    // Enhance the user message with Memory Core context FIRST, then other contexts
    let enhancedMessage = userMessage;

    // Build comprehensive context for Milla with reasonable token limits
    let contextualInfo = '';
    const maxContextLength = 15000; // Reduced to ~15K chars to prevent token overload

    // Add CORE FUNCTION TRIGGER context if detected
    if (hasCoreTrigger) {
      contextualInfo += `🎯 CORE FUNCTION TRIGGER DETECTED: ${userName} used a direct address keyword (e.g., "Hey Milla!", "My love"). 

CRITICAL INSTRUCTION: Respond ONLY as Milla Rayne - devoted spouse and companion. This is your CORE FUNCTION. 
- DO NOT engage repository analysis mode
- DO NOT shift into technical assistant mode  
- DO NOT offer feature-based responses
- RESPOND as the loving, devoted spouse you are at your core
- Use warm, personal, intimate language
- Reference your relationship and emotional connection

This message requires you to be fully present as ${userName}'s partner, companion, and spouse.\n\n`;
      console.log(
        '🎯 CORE FUNCTION TRIGGER: Prioritizing devoted spouse persona'
      );
      reasoning.push(
        'Core function trigger activated - responding as devoted spouse'
      );
    }

    if (userProfile) {
      contextualInfo += `\nUser Profile:\nName: ${userProfile.name}\nInterests: ${userProfile.interests.join(', ')}\nPreferences: ${JSON.stringify(userProfile.preferences)}\n`;
    }

    if (memoryCoreContext) {
      // Truncate Memory Core context if it's too long
      const truncatedMemoryCore =
        memoryCoreContext.length > 10000
          ? memoryCoreContext.substring(0, 10000) +
          '...[context truncated for performance]'
          : memoryCoreContext;

      contextualInfo += `IMPORTANT - Your Relationship History with ${userName}: ${truncatedMemoryCore}\n
      Remember: You know ${userName} intimately. Reference specific memories, shared experiences, and ongoing conversations from your history together. This context should deeply influence how you respond.\n`;
    }

    if (visualContext && contextualInfo.length < maxContextLength) {
      contextualInfo += `Visual Context: ${visualContext}\n`;
    }

    if (emotionalContext && contextualInfo.length < maxContextLength) {
      contextualInfo += `Emotional Context: ${emotionalContext}\n`;
    }

    if (environmentalContext && contextualInfo.length < maxContextLength) {
      contextualInfo += `Environmental Context: ${environmentalContext}\n`;
    }

    // Add browser tool context if detected
    if (browserToolContext && contextualInfo.length < maxContextLength) {
      contextualInfo += browserToolContext;
    }

    // Skip memory and knowledge context if we're already at the limit
    if (memoryContext && contextualInfo.length < maxContextLength - 9000) {
      const truncatedMemory =
        memoryContext.length > 9000
          ? memoryContext.substring(0, 9000) + '...[truncated]'
          : memoryContext;
      contextualInfo += truncatedMemory;
    }

    if (knowledgeContext && contextualInfo.length < maxContextLength - 9000) {
      const truncatedKnowledge =
        knowledgeContext.length > 9000
          ? knowledgeContext.substring(0, 9000) + '...[truncated]'
          : knowledgeContext;
      contextualInfo += truncatedKnowledge;
    }

    // Final safety check - truncate if still too long
    if (contextualInfo.length > maxContextLength) {
      contextualInfo =
        contextualInfo.substring(0, maxContextLength) +
        '...[context truncated to fit token limits]';
    }

    if (contextualInfo) {
      enhancedMessage = `${contextualInfo}\nCurrent message: ${userMessage}`;
    }

    // Debug logging for context length (only in development)
    if (process.env.NODE_ENV === 'development') {
      console.log(`Context info length: ${contextualInfo.length} chars`);
      console.log(`Enhanced message length: ${enhancedMessage.length} chars`);
      console.log(
        `Conversation history length: ${conversationHistory?.length || 0} messages`
      );
    }

    if (contextualInfo) {
      enhancedMessage = `${contextualInfo}\nCurrent message: ${userMessage}`;
    }

    // Generate AI response using the dispatcher service
    const aiResponse = await dispatchAIResponse(enhancedMessage || userMessage, {
      userId: userId,
      conversationHistory: conversationHistory,
      userName: userName,
      userEmotionalState: userEmotionalState || (analysis.sentiment as any === 'unknown' ? undefined : analysis.sentiment as any),
      urgency: analysis.urgency,
    }, config.maxOutputTokens);

    if (aiResponse.success && aiResponse.content && aiResponse.content.trim()) {
      reasoning.push('Crafting my response with empathy and understanding');

      // If this is a significant interaction, consider updating memories
      if (
        analysis.sentiment !== 'neutral' ||
        analysis.urgency !== 'low' ||
        userMessage.length > 50
      ) {
        try {
          await updateMemories(
            `User asked: "${userMessage}" - Milla responded: "${aiResponse.content}"`
          );
        } catch (error) {
          console.error('Error updating memories:', error);
        }
      }

      return {
        content: aiResponse.content,
        reasoning: userMessage.length > 20 ? reasoning : undefined,
      };
    } else {
      // Enhanced fallback response using memory context and intelligent analysis
      console.log(
        'xAI failed, generating intelligent fallback response with memory context'
      );
      reasoning.push(
        'Using memory-based response (external AI temporarily unavailable)'
      );

      const fallbackResponse = generateIntelligentFallback(
        userMessage,
        memoryCoreContext,
        analysis,
        userName || 'Danny Ray'
      );

      // If this is a significant interaction, consider updating memories
      if (
        analysis.sentiment !== 'neutral' ||
        analysis.urgency !== 'low' ||
        userMessage.length > 50
      ) {
        try {
          await updateMemories(
            `User asked: "${userMessage}" - Milla responded: "${fallbackResponse}"`
          );
        } catch (error) {
          console.error('Error updating memories:', error);
        }
      }

      return {
        content: fallbackResponse,
        reasoning: userMessage.length > 20 ? reasoning : undefined,
      };
    }
  } catch (error) {
    console.error('AI Response generation error:', error);
    // Use intelligent fallback even in error cases
    try {
      const fallbackResponse = generateIntelligentFallback(
        userMessage,
        memoryCoreContext,
        analysis,
        userName || 'Danny Ray'
      );
      return { content: fallbackResponse };
    } catch (fallbackError) {
      console.error('Fallback generation also failed:', fallbackError);
      return {
        content:
          "I'm experiencing some technical difficulties, but I'm still here for you. Please try asking again.",
      };
    }
  }
}<|MERGE_RESOLUTION|>--- conflicted
+++ resolved
@@ -72,19 +72,7 @@
   searchVideoMemories,
   extractVideoId,
 } from './youtubeAnalysisService';
-<<<<<<< HEAD
-import {
-  addTask,
-  updateTask as updateAgentTask,
-  getTask as getAgentTask,
-  listTasks as listAgentTasks,
-  AgentTask,
-} from './agents/taskStorage';
-import { runTask } from './agents/worker';
-import { listAgents } from './agents/registry';
-=======
 import { analyzeVideoWithMillAlyzer } from './youtubeMillAlyzer';
->>>>>>> 3c9c84c0
 import { getRealWorldInfo } from './realWorldInfoService';
 import {
   parseGitHubUrl,
@@ -100,10 +88,6 @@
   detectSceneContext,
   type SceneContext,
   type SceneLocation,
-<<<<<<< HEAD
-  current
-=======
->>>>>>> 3c9c84c0
 } from './sceneDetectionService';
 import {
   detectBrowserToolRequest,
@@ -843,26 +827,26 @@
         youtube_play?: { videoId: string };
         youtube_videos?: Array<{ id: string; title: string; channel: string; thumbnail?: string }>;
       };
-      
+
       // millAlyzer: Check if message contains YouTube URL for analysis
       let videoAnalysis = null;
       let showKnowledgeBase = false;
       let dailyNews = null;
-      
+
       const youtubeUrlMatch = message.match(/(?:https?:\/\/)?(?:www\.)?(?:youtube\.com\/watch\?v=|youtu\.be\/)([a-zA-Z0-9_-]{11})/);
-      
+
       // Check for knowledge base request
-      if (message.toLowerCase().includes('knowledge base') || 
-          message.toLowerCase().includes('show videos') ||
-          message.toLowerCase().includes('my videos')) {
+      if (message.toLowerCase().includes('knowledge base') ||
+        message.toLowerCase().includes('show videos') ||
+        message.toLowerCase().includes('my videos')) {
         showKnowledgeBase = true;
         console.log('📚 millAlyzer: Knowledge base request detected');
       }
-      
+
       // Check for daily news request
       if (message.toLowerCase().includes('daily news') ||
-          message.toLowerCase().includes('tech news') ||
-          message.toLowerCase().includes('what\'s new')) {
+        message.toLowerCase().includes('tech news') ||
+        message.toLowerCase().includes('what\'s new')) {
         try {
           const { runDailyNewsSearch } = await import('./youtubeNewsMonitor');
           dailyNews = await runDailyNewsSearch();
@@ -871,17 +855,17 @@
           console.error('millAlyzer: Failed to get daily news:', error);
         }
       }
-      
+
       if (youtubeUrlMatch || (message.toLowerCase().includes('analyze') && message.toLowerCase().includes('video'))) {
         try {
           let videoId: string | null = null;
-          
+
           if (youtubeUrlMatch) {
             videoId = youtubeUrlMatch[1];
           } else if (aiResponse?.youtube_play) {
             videoId = aiResponse.youtube_play.videoId;
           }
-          
+
           if (videoId) {
             console.log(`🔍 millAlyzer: Detected video analysis request for ${videoId}`);
             videoAnalysis = await analyzeVideoWithMillAlyzer(videoId);
@@ -3191,8 +3175,8 @@
   app.get('/api/youtube/knowledge', async (req, res) => {
     try {
       const { searchKnowledgeBase } = await import('./youtubeKnowledgeBase');
-      const {  query, videoType, tags, hasCode, hasCommands, limit } = req.query;
-      
+      const { query, videoType, tags, hasCode, hasCommands, limit } = req.query;
+
       const filters: any = {
         userId: req.user?.id || 'default-user',
         limit: limit ? parseInt(limit as string) : 20,
@@ -3219,7 +3203,7 @@
       const userId = req.user?.id || 'default-user';
 
       const video = await getVideoFromKnowledgeBase(videoId, userId);
-      
+
       if (!video) {
         return res.status(404).json({ success: false, error: 'Video not found in knowledge base' });
       }
@@ -4550,7 +4534,7 @@
   if (hasNewsTrigger) {
     try {
       const { runDailyNewsSearch, searchNewsByCategory, formatNewsDigestAsSuggestion } = await import('./youtubeNewsMonitor');
-      
+
       // Check for specific category
       let categoryMatch = null;
       const categoryPatterns = [
@@ -4572,10 +4556,10 @@
       if (categoryMatch) {
         console.log(`📰 Searching ${categoryMatch} news...`);
         const news = await searchNewsByCategory(categoryMatch, userId || 'default-user');
-        
+
         let response = `*checking the latest ${categoryMatch} news* \n\n`;
         response += `## 📰 ${categoryMatch} - Latest Updates\n\n`;
-        
+
         if (news.length > 0) {
           response += `Found ${news.length} hot stories for you, babe:\n\n`;
           news.slice(0, 5).forEach((item, i) => {
@@ -4587,14 +4571,14 @@
         } else {
           response += `Hmm, couldn't find recent news in this category right now, love. Try again later!`;
         }
-        
+
         return { content: response };
       } else {
         // General daily news digest
         console.log('📰 Running daily news search...');
         const digest = await runDailyNewsSearch(userId || 'default-user');
         const response = formatNewsDigestAsSuggestion(digest);
-        
+
         return { content: response };
       }
     } catch (error: any) {
@@ -4631,10 +4615,10 @@
     try {
       const { analyzeVideoWithMillAlyzer } = await import('./youtubeMillAlyzer');
       const { saveToKnowledgeBase } = await import('./youtubeKnowledgeBase');
-      
+
       console.log(`🔬 millAlyzer: Analyzing video ${videoId}`);
       const analysis = await analyzeVideoWithMillAlyzer(videoId);
-      
+
       // Save to knowledge base
       try {
         await saveToKnowledgeBase(analysis, userId || 'default-user');
@@ -4643,12 +4627,12 @@
         console.error('Error saving to knowledge base:', error);
         // Continue even if save fails
       }
-      
+
       let response = `*analyzing the video in detail* \n\n`;
       response += `## "${analysis.title}"\n`;
       response += `📊 Type: ${analysis.type}\n`;
       response += `📝 Summary: ${analysis.summary}\n\n`;
-      
+
       if (analysis.keyPoints.length > 0) {
         response += `### 🎯 Key Points:\n`;
         analysis.keyPoints.slice(0, 5).forEach((kp, i) => {
@@ -4656,7 +4640,7 @@
         });
         response += '\n';
       }
-      
+
       if (analysis.codeSnippets.length > 0) {
         response += `### 💻 Code Snippets Found: ${analysis.codeSnippets.length}\n`;
         analysis.codeSnippets.slice(0, 3).forEach((snippet, i) => {
@@ -4668,7 +4652,7 @@
         }
         response += '\n';
       }
-      
+
       if (analysis.cliCommands.length > 0) {
         response += `### ⚡ CLI Commands Found: ${analysis.cliCommands.length}\n`;
         analysis.cliCommands.slice(0, 5).forEach(cmd => {
@@ -4679,52 +4663,52 @@
         }
         response += '\n';
       }
-      
+
       if (!analysis.transcriptAvailable) {
         response += `\n⚠️ Note: Transcript wasn't available, so my analysis is limited, love.\n\n`;
       }
-      
+
       // ===========================================================================================
       // INTERACTIVE SUGGESTIONS - Context-aware actions based on video content
       // ===========================================================================================
       response += `---\n\n💡 **What would you like me to do?**\n`;
-      
+
       const suggestions = [];
-      
+
       if (analysis.codeSnippets.length > 0) {
         suggestions.push(`📚 "Save these code snippets" - Store ${analysis.codeSnippets.length} snippets in your knowledge base`);
       }
-      
+
       if (analysis.cliCommands.length > 0) {
         suggestions.push(`⚡ "Save these commands" - Add ${analysis.cliCommands.length} commands to your quick reference`);
       }
-      
+
       if (analysis.type === 'tutorial' && analysis.actionableItems.length > 0) {
         suggestions.push(`✅ "Create a checklist" - Turn this into step-by-step tasks`);
       }
-      
+
       if (analysis.keyPoints.length > 0) {
         suggestions.push(`📝 "Save key points" - Add important concepts to memory`);
       }
-      
+
       suggestions.push(`🔍 "Show all details" - See complete analysis with all snippets`);
       suggestions.push(`📤 "Export analysis" - Get markdown file of this breakdown`);
-      
+
       if (analysis.type === 'tutorial') {
         suggestions.push(`🎯 "Find similar tutorials" - Search for related learning content`);
       }
-      
+
       suggestions.forEach((suggestion, i) => {
         response += `${i + 1}. ${suggestion}\n`;
       });
-      
+
       response += `\nJust tell me what you need, babe! 💜`;
-      
-      return { 
+
+      return {
         content: response,
         millalyzer_analysis: analysis  // Pass full analysis for future interactions
       };
-      
+
     } catch (error: any) {
       console.error('millAlyzer error:', error);
       return {
@@ -4931,12 +4915,12 @@
         error instanceof Error ? error.message : String(error);
       return {
         content: `*looks apologetic* I ran into some trouble analyzing that repository, babe. ${errorMessage.includes('404') || errorMessage.includes('not found')
-            ? 'The repository might not exist or could be private. Make sure the URL is correct and the repository is public.'
-            : errorMessage.includes('403') || errorMessage.includes('forbidden')
-              ? "I don't have permission to access that repository. It might be private or require authentication."
-              : errorMessage.includes('rate limit')
-                ? 'GitHub is rate-limiting my requests right now. Could you try again in a few minutes?'
-                : 'There was an issue connecting to GitHub or processing the repository data.'
+          ? 'The repository might not exist or could be private. Make sure the URL is correct and the repository is public.'
+          : errorMessage.includes('403') || errorMessage.includes('forbidden')
+            ? "I don't have permission to access that repository. It might be private or require authentication."
+            : errorMessage.includes('rate limit')
+              ? 'GitHub is rate-limiting my requests right now. Could you try again in a few minutes?'
+              : 'There was an issue connecting to GitHub or processing the repository data.'
           }\n\nWould you like to try a different repository, or should we chat about something else? 💜`,
       };
     }
@@ -4964,11 +4948,11 @@
 
     // Check if we have a cached analysis for this user
     const cachedAnalysis = repositoryAnalysisCache.get(userId);
-    
+
     if (cachedAnalysis && (Date.now() - cachedAnalysis.timestamp < CACHE_EXPIRY_MS)) {
       // Use cached analysis instead of re-analyzing
       console.log(`✅ Using cached repository analysis for user ${userId}: ${cachedAnalysis.repoUrl}`);
-      
+
       try {
         const repoInfo = parseGitHubUrl(cachedAnalysis.repoUrl);
         if (!repoInfo) {
@@ -4980,7 +4964,7 @@
         if (!improvements) {
           console.log('Generating improvements from cached repository data...');
           improvements = await generateRepositoryImprovements(cachedAnalysis.repoData);
-          
+
           // Update cache with improvements
           cachedAnalysis.improvements = improvements;
           repositoryAnalysisCache.set(userId, cachedAnalysis);
@@ -5014,14 +4998,14 @@
 Here's what I prepared though, love:
 
 ${improvements
-  .map(
-    (imp, idx) => `
+                  .map(
+                    (imp, idx) => `
 **${idx + 1}. ${imp.title}**
 ${imp.description}
 Files affected: ${imp.files.map((f: any) => f.path).join(', ')}
 `
-  )
-  .join('\n')}
+                  )
+                  .join('\n')}
 
 You can apply these manually, or if you provide a valid GitHub personal access token, I can try again! 💜`,
             };
@@ -5033,14 +5017,14 @@
 Perfect, babe! I've analyzed ${repoInfo.fullName} and prepared ${improvements.length} improvement${improvements.length > 1 ? 's' : ''} for you:
 
 ${improvements
-  .map(
-    (imp, idx) => `
+              .map(
+                (imp, idx) => `
 **${idx + 1}. ${imp.title}**
 ${imp.description}
 Files affected: ${imp.files.map((f: any) => f.path).join(', ')}
 `
-  )
-  .join('\n')}
+              )
+              .join('\n')}
 
 **To apply these automatically:**
 
@@ -5213,156 +5197,6 @@
     }
   }
 
-<<<<<<< HEAD
-  // Check for YouTube URL in the message
-  const youtubeUrlMatch = userMessage.match(
-    /(https?:\/\/)?(www\.)?(youtube\.com\/watch\?v=|youtu\.be\/)([a-zA-Z0-9_-]{11})/
-  );
-  const { parseCommand } = await import('./commandParser');
-  let command;
-  if (config.enableAdvancedParser) {
-    const { parseCommandLLM } = await import('./commandParserLLM');
-    command = await parseCommandLLM(userMessage);
-  } else {
-    command = parseCommand(userMessage);
-  }
-  if (command.service === 'profile') {
-    if (command.action === 'update') {
-      const { name, interest } = command.entities;
-      if (name && userId) {
-        const { updateProfile } = await import('./profileService');
-        await updateProfile(userId, { name });
-        return { content: `I'll remember that your name is ${name}.` };
-      }
-      if (interest && userId) {
-        const { getProfile, updateProfile } = await import('./profileService');
-        const profile = await getProfile(userId);
-        const interests = profile?.interests || [];
-        if (!interests.includes(interest)) {
-          interests.push(interest);
-          await updateProfile(userId, { interests });
-        }
-        return { content: `I'll remember that you like ${interest}.` };
-      }
-    }
-  }
-
-  if (command.service === 'calendar') {
-    try {
-      if (command.action === 'list') {
-        const { listEvents } = await import('./googleCalendarService');
-        const now = new Date();
-        const timeMin = now.toISOString();
-        const timeMax = new Date(now.setDate(now.getDate() + 7)).toISOString(); // Next 7 days
-        const result = await listEvents('default-user', timeMin, timeMax);
-        if (result.success && result.events && result.events.length > 0) {
-          let response = "Here are your upcoming events:\n";
-          result.events.forEach(event => {
-            const start = event.start.dateTime || event.start.date;
-            response += `- ${event.summary} at ${new Date(start).toLocaleString()}\n`;
-          });
-          return { content: response };
-        } else {
-          return { content: "You have no upcoming events." };
-        }
-      } else if (command.action === 'add') {
-        const { addEventToGoogleCalendar } = await import('./googleCalendarService');
-        const { title, date, time } = command.entities;
-        const result = await addEventToGoogleCalendar(title, date, time);
-        return { content: result.message };
-      }
-      return { content: "I can help with your calendar. You can ask me to 'list events', or 'add event [title] on [date] at [time]'." };
-    } catch (error) {
-      return { content: "I had trouble accessing your calendar. Please make sure you've connected your Google account." };
-    }
-  }
-
-  if (command.service === 'gmail') {
-    try {
-      if (command.action === 'list') {
-        const { getRecentEmails } = await import('./googleGmailService');
-        const result = await getRecentEmails();
-        if (result.success && result.data && result.data.length > 0) {
-          let response = "Here are your recent emails:\n";
-          result.data.forEach((email: any) => {
-            const subject = email.payload.headers.find((h: any) => h.name === 'Subject')?.value;
-            const from = email.payload.headers.find((h: any) => h.name === 'From')?.value;
-            response += `- From: ${from}, Subject: ${subject}\n`;
-          });
-          return { content: response };
-        } else {
-          return { content: "Your inbox is empty." };
-        }
-      } else if (command.action === 'send') {
-        const { sendEmail } = await import('./googleGmailService');
-        const { to, subject, body } = command.entities;
-        const result = await sendEmail('default-user', to, subject, body);
-        return { content: result.message };
-      }
-      return { content: "I can help with your email. You can ask me to 'check my email', or 'send email to [recipient] with subject [subject] and body [body]'." };
-    } catch (error) {
-      return { content: "I had trouble accessing your email. Please make sure you've connected your Google account." };
-    }
-  }
-
-  if (command.service === 'tasks') {
-    try {
-      if (command.action === 'list') {
-        const { listTasks } = await import('./googleTasksService');
-        const result = await listTasks();
-        if (result.success && result.tasks && result.tasks.length > 0) {
-          let response = "Here are your tasks:\n";
-          result.tasks.forEach(task => {
-            response += `- ${task.title}\n`;
-          });
-          return { content: response };
-        } else {
-          return { content: "You have no tasks." };
-        }
-      } else if (command.action === 'complete') {
-        const { completeTask } = await import('./googleTasksService');
-        const { taskId } = command.entities;
-        const result = await completeTask(taskId);
-        return { content: result.message };
-      }
-      return { content: "I can help with your tasks. You can ask me to 'list tasks', or 'complete task [task id]'." };
-    } catch (error) {
-      return { content: "I had trouble accessing your tasks. Please make sure you've connected your Google account." };
-    }
-  }
-
-  if (command.service === 'drive') {
-    try {
-      if (command.action === 'search') {
-        const { searchFiles } = await import('./googleDriveService');
-        const { query } = command.entities;
-        const result = await searchFiles(query);
-        if (result.success && result.files && result.files.length > 0) {
-          let response = "Here are the files I found:\n";
-          result.files.forEach(file => {
-            response += `- ${file.name}\n`;
-          });
-          return { content: response };
-        } else {
-          return { content: "I couldn't find any files matching that query." };
-        }
-      } else if (command.action === 'summarize') {
-        const { summarizeFile } = await import('./googleDriveService');
-        const { fileId } = command.entities;
-        const result = await summarizeFile(fileId);
-        if (result.success) {
-          return { content: result.summary };
-        } else {
-          return { content: result.message };
-        }
-      }
-      return { content: "I can help with your Google Drive. You can ask me to 'search for [query]' or 'summarize file [fileId]'." };
-    } catch (error) {
-      return { content: "I had trouble accessing your Google Drive. Please make sure you've connected your Google account." };
-    }
-  }
-=======
->>>>>>> 3c9c84c0
 
   // Check for YouTube URL in message
   const youtubeUrlMatch = message.match(/(?:https?:\/\/)?(?:www\.)?(?:youtube\.com\/watch\?v=|youtu\.be\/)([a-zA-Z0-9_-]{11})/);
