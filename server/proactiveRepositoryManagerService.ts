--- conflicted
+++ resolved
@@ -43,9 +43,6 @@
 export interface ProactiveAction {
   id: string;
   timestamp: number;
-<<<<<<< HEAD
-  type: 'bug_fix' | 'feature_proposal' | 'optimization' | 'sandbox_creation' | 'pr_preparation' | 'user_engagement' | 'autonomous_fix';
-=======
   type:
     | 'bug_fix'
     | 'feature_proposal'
@@ -53,7 +50,6 @@
     | 'sandbox_creation'
     | 'pr_preparation'
     | 'user_engagement';
->>>>>>> 01c308be
   description: string;
   status: 'planned' | 'in_progress' | 'completed' | 'blocked';
   priority: 'low' | 'medium' | 'high' | 'critical';
@@ -190,7 +186,6 @@
         }
       }
 
-<<<<<<< HEAD
       // Step 7: Run autonomous code improvement if enabled
       if (config.enableAutonomousCodeImprovement) {
         console.log('🔧 Running autonomous code improvement analysis...');
@@ -232,11 +227,6 @@
       }
 
       console.log(`✅ Proactive cycle complete. Created ${newActions.length} new actions.`);
-=======
-      console.log(
-        `✅ Proactive cycle complete. Created ${newActions.length} new actions.`
-      );
->>>>>>> 01c308be
       this.actions.push(...newActions);
       await this.saveActions();
 
@@ -551,7 +541,6 @@
         this.actions.reduce((sum, a) => sum + a.estimatedImpact, 0) / total ||
         0,
       byType: {
-<<<<<<< HEAD
         bugFix: this.actions.filter(a => a.type === 'bug_fix').length,
         featureProposal: this.actions.filter(a => a.type === 'feature_proposal').length,
         optimization: this.actions.filter(a => a.type === 'optimization').length,
@@ -559,7 +548,6 @@
         prPreparation: this.actions.filter(a => a.type === 'pr_preparation').length,
         userEngagement: this.actions.filter(a => a.type === 'user_engagement').length,
         autonomousFix: this.actions.filter(a => a.type === 'autonomous_fix').length,
-=======
         bugFix: this.actions.filter((a) => a.type === 'bug_fix').length,
         featureProposal: this.actions.filter(
           (a) => a.type === 'feature_proposal'
@@ -573,7 +561,6 @@
           .length,
         userEngagement: this.actions.filter((a) => a.type === 'user_engagement')
           .length,
->>>>>>> 01c308be
       },
     };
   }
