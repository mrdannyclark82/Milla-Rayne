--- conflicted
+++ resolved
@@ -226,13 +226,8 @@
       const errorMessage = errorData.error?.message || 'Unknown error';
       return {
         success: false,
-<<<<<<< HEAD
         message: `I had trouble adding the event to your calendar: ${errorMessage}`,
         error: `API_ERROR: ${errorMessage}`,
-=======
-        message: `I had a little trouble adding that to your calendar, sweetie. It looks like this was the issue: ${errorData.error?.message || 'Unknown error'}`,
-        error: errorData.error?.message || 'API_ERROR',
->>>>>>> eff03c18
       };
     }
 
