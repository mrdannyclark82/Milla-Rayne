--- conflicted
+++ resolved
@@ -432,11 +432,6 @@
 ## Future Enhancements
 
 Planned improvements:
-<<<<<<< HEAD
-- [ ] Voice settings panel (rate, pitch, volume)
-- [ ] Voice provider selection in UI
-=======
->>>>>>> 6f125a13
 - [ ] Continuous listening mode
 - [ ] Wake word activation ("Hey Milla")
 - [ ] Voice activity detection
@@ -448,12 +443,8 @@
 - [ ] Custom voice personas
 - [ ] Emotion detection from voice
 - [ ] Background noise cancellation
-<<<<<<< HEAD
-- [ ] Server-side TTS API endpoints (for Android/iOS apps)
-=======
 - [ ] Save voice preferences to local storage
 - [ ] Multi-language UI support
->>>>>>> 6f125a13
 
 ## Support
 
