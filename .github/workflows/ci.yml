--- conflicted
+++ resolved
@@ -17,13 +17,10 @@
       matrix:
         node-version: [18.x, 20.x]
     steps:
-<<<<<<< HEAD
+
       - uses: actions/checkout@v4
       - uses: actions/setup-node@v5
-=======
-      - uses: actions/checkout@v5
-      - uses: actions/setup-node@v4
->>>>>>> fddb7842
+
         with:
           node-version: ${{ matrix.node-version }}
           cache: npm
