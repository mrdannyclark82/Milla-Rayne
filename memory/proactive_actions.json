{
  "actions": [
    {
<<<<<<< HEAD
      "id": "action_1762788283889_gsynfujsy",
      "timestamp": 1762788283889,
      "type": "pr_preparation",
      "description": "Prepare PR for sandbox: Test Sandbox",
=======
      "id": "action_1762900867629_curwcefy1",
      "timestamp": 1762900867629,
      "type": "feature_proposal",
      "description": "Implement feature: Real-time Chat",
      "status": "planned",
      "priority": "high",
      "estimatedImpact": 8,
      "relatedIds": [
        "feat_1762900866375_dd4iyv75r",
        "sandbox_1762900867629_f6sv9cvsh"
      ]
    },
    {
      "id": "action_1762900870809_y20ndk59n",
      "timestamp": 1762900870809,
      "type": "feature_proposal",
      "description": "Implement feature: Message History",
      "status": "planned",
      "priority": "high",
      "estimatedImpact": 8,
      "relatedIds": [
        "feat_1762900866375_gmvbizcij",
        "sandbox_1762900870809_ah82hwqpt"
      ]
    },
    {
      "id": "action_1762901258761_pplilp69v",
      "timestamp": 1762901258761,
      "type": "pr_preparation",
      "description": "Prepare PR for sandbox: Message History",
>>>>>>> 04c54e08
      "status": "planned",
      "priority": "high",
      "estimatedImpact": 8,
      "relatedIds": [
<<<<<<< HEAD
        "sandbox_1762783949017_8kqtt85st"
      ]
    }
  ],
  "lastCheck": 1762782761017,
  "lastUpdated": 1762841325612
=======
        "sandbox_1762900870809_ah82hwqpt"
      ]
    }
  ],
  "lastCheck": 1763182663756,
  "lastUpdated": 1763182663876
>>>>>>> 04c54e08
}<|MERGE_RESOLUTION|>--- conflicted
+++ resolved
@@ -1,12 +1,10 @@
 {
   "actions": [
     {
-<<<<<<< HEAD
       "id": "action_1762788283889_gsynfujsy",
       "timestamp": 1762788283889,
       "type": "pr_preparation",
       "description": "Prepare PR for sandbox: Test Sandbox",
-=======
       "id": "action_1762900867629_curwcefy1",
       "timestamp": 1762900867629,
       "type": "feature_proposal",
@@ -15,6 +13,12 @@
       "priority": "high",
       "estimatedImpact": 8,
       "relatedIds": [
+        "sandbox_1762783949017_8kqtt85st"
+      ]
+    }
+  ],
+  "lastCheck": 1762782761017,
+  "lastUpdated": 1762841325612
         "feat_1762900866375_dd4iyv75r",
         "sandbox_1762900867629_f6sv9cvsh"
       ]
@@ -37,24 +41,14 @@
       "timestamp": 1762901258761,
       "type": "pr_preparation",
       "description": "Prepare PR for sandbox: Message History",
->>>>>>> 04c54e08
       "status": "planned",
       "priority": "high",
       "estimatedImpact": 8,
       "relatedIds": [
-<<<<<<< HEAD
-        "sandbox_1762783949017_8kqtt85st"
-      ]
-    }
-  ],
-  "lastCheck": 1762782761017,
-  "lastUpdated": 1762841325612
-=======
         "sandbox_1762900870809_ah82hwqpt"
       ]
     }
   ],
   "lastCheck": 1763182663756,
   "lastUpdated": 1763182663876
->>>>>>> 04c54e08
 }