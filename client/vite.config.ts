--- conflicted
+++ resolved
@@ -12,7 +12,7 @@
   },
   server: {
     proxy: {
-<<<<<<< HEAD
+
       "/api": {
         target: "http://localhost:3001",
         changeOrigin: true,
@@ -20,9 +20,4 @@
       }
     }
   }
-=======
-      "/api": "http://localhost:5000", // <-- Add this block
-    },
-  },
->>>>>>> 8d09b01d
-});+});
