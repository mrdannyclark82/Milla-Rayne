import React, { useState, useEffect, useRef, useCallback } from "react";
import { Button } from "@/components/ui/button";

interface VideoAnalysisResult {
  bbox: [number, number, number, number];
  class: string;
  score: number;
}

interface VideoViewerProps {
  isOpen: boolean;
  onClose: () => void;
  onAnalysisUpdate?: (results: VideoAnalysisResult[]) => void;
}

export default function VideoViewer({ isOpen, onClose, onAnalysisUpdate }: VideoViewerProps) {
  const [status, setStatus] = useState("Ready to initialize");
  const [isAnalyzing, setIsAnalyzing] = useState(false);
  const [isModelLoaded, setIsModelLoaded] = useState(false);
  const [isCameraActive, setIsCameraActive] = useState(false);
  const iframeRef = useRef<HTMLIFrameElement>(null);

  // Handle messages from the iframe
  useEffect(() => {
    const handleMessage = (event: MessageEvent) => {
      if (event.origin !== window.location.origin) return;
      
      const { type, data } = event.data;
      
      switch (type) {
        case 'statusUpdate':
          setStatus(data.status);
          break;
        case 'modelLoaded':
          setIsModelLoaded(true);
          setStatus("Model loaded - Ready to start camera");
          break;
        case 'cameraStarted':
          setIsCameraActive(true);
          setStatus("Camera active - Ready to analyze");
          break;
        case 'analysisStarted':
          setIsAnalyzing(true);
          setStatus("Analyzing video feed...");
          break;
        case 'analysisStopped':
          setIsAnalyzing(false);
          setStatus(isCameraActive ? "Analysis stopped - Camera still active" : "Camera stopped");
          break;
        case 'cameraStopped':
          setIsCameraActive(false);
          setIsAnalyzing(false);
          setStatus("Camera stopped");
          break;
        case 'analysisResults':
          if (onAnalysisUpdate && data.results) {
            onAnalysisUpdate(data.results);
            const detectedObjects = data.results.map((r: VideoAnalysisResult) => r.class).join(', ');
            if (data.results.length > 0) {
              setStatus(`Detecting: ${detectedObjects}`);
            }
          }
          break;
        case 'error':
          setStatus(`Error: ${data.message}`);
          break;
      }
    };

    window.addEventListener('message', handleMessage);
    return () => window.removeEventListener('message', handleMessage);
  }, [onAnalysisUpdate]);

  // Send commands to iframe
  const sendCommand = (command: string) => {
    if (iframeRef.current?.contentWindow) {
      iframeRef.current.contentWindow.postMessage({ command }, window.location.origin);
    }
  };

  const initializeAnalyzer = () => {
    setStatus("Loading AI model...");
    sendCommand('initialize');
  };

  const startCamera = () => {
    setStatus("Starting camera...");
    sendCommand('startCamera');
  };

  const startAnalysis = () => {
    sendCommand('startAnalysis');
  };

  const stopAnalysis = () => {
    sendCommand('stopAnalysis');
  };

  const stopCamera = () => {
    sendCommand('stopCamera');
  };

  const handleClose = () => {
    sendCommand('stopAll');
    setIsCameraActive(false);
    setIsAnalyzing(false);
    setIsModelLoaded(false);
    setStatus("Disconnected");
    onClose();
  };

  return (
    <>
      {isOpen && (
        <div className="video-analyzer-container">
          {/* Header */}
          <div className="flex items-center justify-between mb-4 pb-4 border-b border-white/30">
            <div className="flex items-center space-x-2">
              <span>🎥</span>
              <span className="text-white font-semibold">Video Analyzer</span>
            </div>
            <div className="text-sm text-white/70">
              Status: {status}
            </div>
          </div>
          
          {/* Video viewer iframe */}
          <div className="flex-1 relative border rounded-lg overflow-hidden bg-black mb-4">
            <iframe
              ref={iframeRef}
              src="/videoviewer.html"
              className="w-full h-full"
              allow="camera"
              title="Video Analyzer"
            />
          </div>
          
          {/* Controls */}
          <div className="bg-white/20 backdrop-blur-sm rounded-lg p-3 mb-3">
            <div className="flex items-center space-x-2 mb-3">
              <div className={`w-3 h-3 rounded-full ${
                isCameraActive ? 'bg-green-500 animate-pulse' : 'bg-gray-400'
              }`} />
              <span className="text-sm text-white">
                {isCameraActive ? 'Camera Active' : 'Camera Inactive'}
              </span>
              {isAnalyzing && (
                <>
                  <div className="w-3 h-3 rounded-full bg-blue-500 animate-pulse" />
                  <span className="text-sm text-blue-200">AI Analysis Running</span>
                </>
              )}
            </div>
            
            <div className="grid grid-cols-2 gap-2">
              {!isModelLoaded && (
                <Button 
                  onClick={initializeAnalyzer} 
                  disabled={!isOpen}
                  variant="outline"
                  size="sm"
                  className="col-span-2"
                >
                  Initialize AI Model
                </Button>
              )}
              
              {isModelLoaded && !isCameraActive && (
                <Button onClick={startCamera} variant="outline" size="sm">
                  Start Camera
                </Button>
              )}
              
              {isCameraActive && !isAnalyzing && (
<<<<<<< HEAD
                <Button onClick={startAnalysis} variant="default">
                  Start Video Preview
=======
                <Button onClick={startAnalysis} variant="default" size="sm">
                  Start Analysis
>>>>>>> 07d8fc12
                </Button>
              )}
              
              {isAnalyzing && (
<<<<<<< HEAD
                <Button onClick={stopAnalysis} variant="destructive">
                  Stop Preview
=======
                <Button onClick={stopAnalysis} variant="destructive" size="sm">
                  Stop Analysis
>>>>>>> 07d8fc12
                </Button>
              )}
              
              {isCameraActive && (
                <Button onClick={stopCamera} variant="outline" size="sm">
                  Stop Camera
                </Button>
              )}
              
              <Button onClick={handleClose} variant="outline" size="sm">
                Close
              </Button>
            </div>
          </div>
          
          {/* Instructions */}
<<<<<<< HEAD
          <div className="p-4 border rounded-lg bg-muted/5">
            <h4 className="text-sm font-medium mb-2">How to use:</h4>
            <ol className="text-sm text-muted-foreground space-y-1">
              <li>1. Click "Initialize AI Model" to prepare the video system</li>
=======
          <div className="bg-white/20 backdrop-blur-sm rounded-lg p-3">
            <h4 className="text-sm font-medium mb-2 text-white">How to use:</h4>
            <ol className="text-xs text-white/80 space-y-1">
              <li>1. Click "Initialize AI Model" to load TensorFlow.js</li>
>>>>>>> 07d8fc12
              <li>2. Click "Start Camera" to activate your webcam</li>
              <li>3. Click "Start Video Preview" to begin live video feed</li>
              <li>4. Chat with Milla about what she sees in your video feed</li>
            </ol>
          </div>
        </div>
      )}
    </>
  );
}<|MERGE_RESOLUTION|>--- conflicted
+++ resolved
@@ -172,24 +172,18 @@
               )}
               
               {isCameraActive && !isAnalyzing && (
-<<<<<<< HEAD
+
                 <Button onClick={startAnalysis} variant="default">
                   Start Video Preview
-=======
-                <Button onClick={startAnalysis} variant="default" size="sm">
-                  Start Analysis
->>>>>>> 07d8fc12
+
                 </Button>
               )}
               
               {isAnalyzing && (
-<<<<<<< HEAD
+
                 <Button onClick={stopAnalysis} variant="destructive">
                   Stop Preview
-=======
-                <Button onClick={stopAnalysis} variant="destructive" size="sm">
-                  Stop Analysis
->>>>>>> 07d8fc12
+
                 </Button>
               )}
               
@@ -206,17 +200,12 @@
           </div>
           
           {/* Instructions */}
-<<<<<<< HEAD
+
           <div className="p-4 border rounded-lg bg-muted/5">
             <h4 className="text-sm font-medium mb-2">How to use:</h4>
             <ol className="text-sm text-muted-foreground space-y-1">
               <li>1. Click "Initialize AI Model" to prepare the video system</li>
-=======
-          <div className="bg-white/20 backdrop-blur-sm rounded-lg p-3">
-            <h4 className="text-sm font-medium mb-2 text-white">How to use:</h4>
-            <ol className="text-xs text-white/80 space-y-1">
-              <li>1. Click "Initialize AI Model" to load TensorFlow.js</li>
->>>>>>> 07d8fc12
+
               <li>2. Click "Start Camera" to activate your webcam</li>
               <li>3. Click "Start Video Preview" to begin live video feed</li>
               <li>4. Chat with Milla about what she sees in your video feed</li>
