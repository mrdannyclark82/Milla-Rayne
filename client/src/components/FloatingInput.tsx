import React, { useState, useRef, useEffect } from 'react';
import { Button } from '@/components/ui/button';

interface FloatingInputProps {
  message: string;
  setMessage: (message: string) => void;
  onSendMessage: () => void;
  isLoading: boolean;
  isListening: boolean;
  toggleListening: () => void;
  isMobile: boolean;
  getButtonSize: () => 'sm' | 'default' | 'lg' | 'icon' | null | undefined;
  MobileVoiceControls?: React.ComponentType<any>;
  cancelListening?: () => void;
  onSendAudio: (audio: Blob) => void;
}

export function FloatingInput({
  message,
  setMessage,
  onSendMessage,
  isLoading,
  isListening,
  toggleListening,
  isMobile,
  getButtonSize,
  MobileVoiceControls,
  cancelListening,
  onSendAudio,
}: FloatingInputProps) {
<<<<<<< HEAD
  const [position, setPosition] = useState({ x: 20, y: 20 });
  const [size, setSize] = useState({ width: 500, height: 150 });
  const [isDragging, setIsDragging] = useState(false);
  const [isResizing, setIsResizing] = useState(false);
  const [isRecording, setIsRecording] = useState(false);
  const mediaRecorderRef = useRef<MediaRecorder | null>(null);
  const audioChunksRef = useRef<Blob[]>([]);
  const [dragStart, setDragStart] = useState({ x: 0, y: 0 });
  const [resizeStart, setResizeStart] = useState({
    x: 0,
    y: 0,
    width: 0,
    height: 0,
  });
  const containerRef = useRef<HTMLDivElement>(null);

  // Handle dragging
  const handleMouseDown = (e: React.MouseEvent) => {
    if ((e.target as HTMLElement).closest('.resize-handle')) return;
    setIsDragging(true);
    setDragStart({
      x: e.clientX - position.x,
      y: e.clientY - position.y,
    });
  };

  useEffect(() => {
    const handleMove = (e: MouseEvent) => {
      if (isDragging) {
        setPosition({
          x: e.clientX - dragStart.x,
          y: e.clientY - dragStart.y,
        });
      } else if (isResizing) {
        const newWidth = Math.max(
          300,
          resizeStart.width + (e.clientX - resizeStart.x)
        );
        const newHeight = Math.max(
          100,
          resizeStart.height + (e.clientY - resizeStart.y)
        );
        setSize({ width: newWidth, height: newHeight });
      }
    };

    const handleUp = () => {
      setIsDragging(false);
      setIsResizing(false);
    };

    if (isDragging || isResizing) {
      window.addEventListener('mousemove', handleMove);
      window.addEventListener('mouseup', handleUp);
      return () => {
        window.removeEventListener('mousemove', handleMove);
        window.removeEventListener('mouseup', handleUp);
      };
    }
  }, [isDragging, isResizing, dragStart, resizeStart, position, size]);

  // Handle resize
  const handleResizeMouseDown = (e: React.MouseEvent) => {
    e.stopPropagation();
    setIsResizing(true);
    setResizeStart({
      x: e.clientX,
      y: e.clientY,
      width: size.width,
      height: size.height,
    });
  };

  const startRecording = async () => {
    try {
      const stream = await navigator.mediaDevices.getUserMedia({ audio: true });
      mediaRecorderRef.current = new MediaRecorder(stream);
      mediaRecorderRef.current.ondataavailable = (event) => {
        audioChunksRef.current.push(event.data);
      };
      mediaRecorderRef.current.onstop = () => {
        const audioBlob = new Blob(audioChunksRef.current, { type: 'audio/webm' });
        onSendAudio(audioBlob);
        audioChunksRef.current = [];
        setIsRecording(false);
      };
      mediaRecorderRef.current.start();
      setIsRecording(true);
    } catch (error) {
      console.error('Error starting recording:', error);
    }
  };

=======
>>>>>>> eff03c18
  return (
    <div className="fixed bottom-0 left-0 right-0 p-2 sm:p-4 bg-transparent z-50">
      <div className="w-full max-w-2xl mx-auto">
        <div className="relative flex flex-col gap-2 bg-black/80 backdrop-blur-lg border border-white/10 rounded-xl p-2 sm:p-4 shadow-2xl">
          <textarea
            value={message}
            onChange={(e) => setMessage(e.target.value)}
            onKeyPress={(e) => {
              if (e.key === 'Enter' && !e.shiftKey) {
                e.preventDefault();
                onSendMessage();
              }
            }}
            placeholder={
              isMobile
                ? 'Type your message...'
                : 'Type your message or click the microphone to speak...'
            }
            className="w-full px-4 py-2 bg-gray-900/80 border border-gray-700/60 rounded-lg focus:outline-none focus:ring-2 focus:ring-blue-500 text-white placeholder-gray-400 resize-none"
            rows={2}
            disabled={isLoading}
          />
          <div className="flex gap-2 items-center">
            {isMobile && MobileVoiceControls && cancelListening ? (
              <MobileVoiceControls
                onStartListening={toggleListening}
                onStopListening={toggleListening}
                isListening={isListening}
                onCancel={cancelListening}
              />
            ) : (
              <Button
<<<<<<< HEAD
                onClick={(e) => {
                  e.stopPropagation();
                  onSendMessage();
                }}
                disabled={isLoading || !message.trim()}
                className="flex-1"
                size={getButtonSize()}
              >
                {isLoading ? 'Sending...' : 'Send'}
              </Button>
            </div>
          </div>
        ) : (
          <div className="flex gap-2 flex-1 h-full">
            <textarea
              value={message}
              onChange={(e) => setMessage(e.target.value)}
              onKeyPress={(e) => {
                if (e.key === 'Enter' && !e.shiftKey) {
                  e.preventDefault();
                  onSendMessage();
                }
              }}
              placeholder="Type your message or click the microphone to speak..."
              className="flex-1 px-4 py-2 bg-gray-900 border border-gray-600 rounded-lg focus:outline-none focus:ring-2 focus:ring-blue-500 text-white placeholder-gray-400 resize-none"
              disabled={isLoading}
              onClick={(e) => e.stopPropagation()}
            />
            <div className="flex flex-col gap-2 justify-end">
              <Button
                onClick={(e) => {
                  e.stopPropagation();
                  toggleListening();
                }}
=======
                onClick={toggleListening}
>>>>>>> eff03c18
                variant={isListening ? 'default' : 'outline'}
                disabled={isLoading}
                title="Click to speak"
                className={isListening ? 'animate-pulse' : ''}
                size={getButtonSize()}
                aria-label={isListening ? 'Stop listening' : 'Start listening'}
                aria-pressed={isListening}
              >
                <svg xmlns="http://www.w3.org/2000/svg" width="16" height="16" viewBox="0 0 24 24" fill="none" stroke="currentColor" strokeWidth="2" strokeLinecap="round" strokeLinejoin="round">
                  <path d="M12 2a3 3 0 0 0-3 3v7a3 3 0 0 0 6 0V5a3 3 0 0 0-3-3Z"/>
                  <path d="M19 10v2a7 7 0 0 1-14 0v-2"/>
                  <line x1="12" x2="12" y1="19" y2="22"/>
                </svg>
              </Button>
              <Button
                onClick={(e) => {
                  e.stopPropagation();
                  if (isRecording) {
                    mediaRecorderRef.current?.stop();
                  } else {
                    startRecording();
                  }
                }}
                variant={isRecording ? 'destructive' : 'outline'}
                disabled={isLoading}
                title={isRecording ? 'Stop recording' : 'Start recording'}
                size={getButtonSize()}
                aria-label={isRecording ? 'Stop recording' : 'Start recording'}
              >
                <svg xmlns="http://www.w3.org/2000/svg" width="16" height="16" viewBox="0 0 24 24" fill="none" stroke="currentColor" strokeWidth="2" strokeLinecap="round" strokeLinejoin="round">
                  <circle cx="12" cy="12" r="10" />
                  {isRecording && <circle cx="12" cy="12" r="4" fill="red" />}
                </svg>
              </Button>
<<<<<<< HEAD
              <Button
                onClick={(e) => {
                  e.stopPropagation();
                  onSendMessage();
                }}
                disabled={isLoading || !message.trim()}
                size={getButtonSize()}
              >
                {isLoading ? (
                  'Sending...'
                ) : (
                  <svg xmlns="http://www.w3.org/2000/svg" width="16" height="16" viewBox="0 0 24 24" fill="none" stroke="currentColor" strokeWidth="2" strokeLinecap="round" strokeLinejoin="round">
                    <path d="m22 2-7 20-4-9-9-4Z"/>
                    <path d="M22 2 11 13"/>
                  </svg>
                )}
              </Button>
            </div>
=======
            )}
            <Button
              onClick={onSendMessage}
              disabled={isLoading || !message.trim()}
              size={getButtonSize()}
              className="flex-1"
            >
              {isLoading ? 'Sending...' : 'Send'}
            </Button>
>>>>>>> eff03c18
          </div>
        </div>
      </div>
<<<<<<< HEAD

      {/* Resize handle - bottom right corner */}
      <div
        className="resize-handle absolute bottom-0 right-0 w-6 h-6 cursor-se-resize hover:bg-gray-600/50 transition-colors"
        onMouseDown={handleResizeMouseDown}
        style={{
          background: 'linear-gradient(135deg, transparent 50%, #6b7280 50%)',
          borderBottomRightRadius: '0.5rem',
        }}
        title="Drag to resize"
      >
        <svg 
          className="absolute bottom-0.5 right-0.5 w-4 h-4 text-gray-400"
          fill="currentColor"
          viewBox="0 0 16 16"
        >
          <path d="M15 14l-5-5m5 5l-5-5m5 5v-4m0 4h-4"/>
          <path d="M11 10l-4-4m4 4l-4-4"/>
          <path d="M7 6l-4-4m4 4l-4-4"/>
        </svg>
      </div>
=======
>>>>>>> eff03c18
    </div>
  );
}<|MERGE_RESOLUTION|>--- conflicted
+++ resolved
@@ -28,7 +28,6 @@
   cancelListening,
   onSendAudio,
 }: FloatingInputProps) {
-<<<<<<< HEAD
   const [position, setPosition] = useState({ x: 20, y: 20 });
   const [size, setSize] = useState({ width: 500, height: 150 });
   const [isDragging, setIsDragging] = useState(false);
@@ -122,8 +121,6 @@
     }
   };
 
-=======
->>>>>>> eff03c18
   return (
     <div className="fixed bottom-0 left-0 right-0 p-2 sm:p-4 bg-transparent z-50">
       <div className="w-full max-w-2xl mx-auto">
@@ -156,7 +153,6 @@
               />
             ) : (
               <Button
-<<<<<<< HEAD
                 onClick={(e) => {
                   e.stopPropagation();
                   onSendMessage();
@@ -191,9 +187,6 @@
                   e.stopPropagation();
                   toggleListening();
                 }}
-=======
-                onClick={toggleListening}
->>>>>>> eff03c18
                 variant={isListening ? 'default' : 'outline'}
                 disabled={isLoading}
                 title="Click to speak"
@@ -228,7 +221,6 @@
                   {isRecording && <circle cx="12" cy="12" r="4" fill="red" />}
                 </svg>
               </Button>
-<<<<<<< HEAD
               <Button
                 onClick={(e) => {
                   e.stopPropagation();
@@ -247,21 +239,9 @@
                 )}
               </Button>
             </div>
-=======
-            )}
-            <Button
-              onClick={onSendMessage}
-              disabled={isLoading || !message.trim()}
-              size={getButtonSize()}
-              className="flex-1"
-            >
-              {isLoading ? 'Sending...' : 'Send'}
-            </Button>
->>>>>>> eff03c18
           </div>
         </div>
       </div>
-<<<<<<< HEAD
 
       {/* Resize handle - bottom right corner */}
       <div
@@ -283,8 +263,6 @@
           <path d="M7 6l-4-4m4 4l-4-4"/>
         </svg>
       </div>
-=======
->>>>>>> eff03c18
     </div>
   );
 }