import { useState, useEffect } from 'react';
import { Button } from '@/components/ui/button';
import {
  Dialog,
  DialogContent,
  DialogHeader,
  DialogTitle,
} from '@/components/ui/dialog';
import { Slider } from '@/components/ui/slider';
import { voiceService } from '@/services/voiceService';
import { ElevenLabsVoice } from '@/types/elevenLabs';

interface VoicePickerDialogProps {
  open: boolean;
  onOpenChange: (open: boolean) => void;
  selectedVoice: ElevenLabsVoice | null;
  onVoiceSelect: (voice: ElevenLabsVoice) => void;
  speechRate: number;
  onSpeechRateChange: (rate: number) => void;
  voicePitch: number;
  onVoicePitchChange: (pitch: number) => void;
  voiceVolume: number;
  onVoiceVolumeChange: (volume: number) => void;
  availableVoices: ElevenLabsVoice[];
}

export function VoicePickerDialog({
  open,
  onOpenChange,
  selectedVoice,
  onVoiceSelect,
  speechRate,
  onSpeechRateChange,
  voicePitch,
  onVoicePitchChange,
  voiceVolume,
  onVoiceVolumeChange,
  availableVoices,
}: VoicePickerDialogProps) {
  const [searchQuery, setSearchQuery] = useState('');
  const [genderFilter, setGenderFilter] = useState<'all' | 'female' | 'male'>(
    'all'
  );
  const [accentFilter, setAccentFilter] = useState<string>('all');
  const [selectedStyle, setSelectedStyle] = useState<string>('neutral');
<<<<<<< HEAD
=======
  const [availableVoices, setAvailableVoices] = useState<ElevenLabsVoice[]>([]);

  useEffect(() => {
    if (open) {
      const fetchVoices = async () => {
        const voices = await voiceService.getAvailableVoices();
        setAvailableVoices(voices);
      };
      fetchVoices();
    }
  }, [open]);
>>>>>>> eff03c18

  // Voice preview function
  const previewVoice = (voice: ElevenLabsVoice) => {
    voiceService.speak("Hello, I'm Milla. This is how I sound.", {
      voiceName: voice.voice_id,
      rate: speechRate,
      pitch: voicePitch,
      volume: voiceVolume,
    });
  };

  // Filter voices based on search and filters
  const filteredVoices = availableVoices.filter((voice) => {
    const labels = voice.labels || {};
    const matchesSearch = voice.name
      .toLowerCase()
      .includes(searchQuery.toLowerCase());

    const matchesGender =
      genderFilter === 'all' ||
      (labels.gender && labels.gender.toLowerCase() === genderFilter);

    const matchesAccent =
      accentFilter === 'all' ||
      (labels.accent && labels.accent.toLowerCase().includes(accentFilter));

    return matchesSearch && matchesGender && matchesAccent;
  });

  // Get unique accents from available voices
  const availableAccents = Array.from(
    new Set(availableVoices.map((v) => v.labels?.accent).filter(Boolean))
  ).sort();

  // Style presets
  const stylePresets = {
    neutral: { rate: 1.0, pitch: 1.0, volume: 0.8 },
    friendly: { rate: 0.95, pitch: 1.1, volume: 0.9 },
    professional: { rate: 1.1, pitch: 0.95, volume: 0.85 },
    excited: { rate: 1.2, pitch: 1.2, volume: 1.0 },
    calm: { rate: 0.85, pitch: 0.9, volume: 0.7 },
    newsreader: { rate: 1.05, pitch: 1.0, volume: 0.9 },
  };

  const applyStylePreset = (style: keyof typeof stylePresets) => {
    setSelectedStyle(style);
    const preset = stylePresets[style];
    onSpeechRateChange(preset.rate);
    onVoicePitchChange(preset.pitch);
    onVoiceVolumeChange(preset.volume);
  };

  return (
    <Dialog open={open} onOpenChange={onOpenChange}>
      <DialogContent className="sm:max-w-[450px] max-h-[80vh] overflow-y-auto bg-[#2d3e50] backdrop-blur-md border border-gray-600 text-white shadow-xl">
        <DialogHeader>
          <DialogTitle className="text-base font-bold text-white flex items-center">
            <i className="fas fa-microphone-alt mr-2 text-green-400"></i>
            Voice Selection
          </DialogTitle>
        </DialogHeader>

        <div className="space-y-4 mt-4">
          {/* Search and Filters */}
          <div className="space-y-3">
            <input
              type="text"
              placeholder="Search voices..."
              value={searchQuery}
              onChange={(e) => setSearchQuery(e.target.value)}
              className="w-full px-4 py-2 bg-white/10 border border-white/20 rounded-lg focus:outline-none focus:ring-2 focus:ring-green-500 text-white placeholder-gray-400"
              aria-label="Search voices"
            />

            <div className="flex gap-2 flex-wrap">
              {/* Gender Filter */}
              <div className="flex gap-1">
                <Button
                  size="sm"
                  variant="outline"
                  className={`border-white/30 ${genderFilter === 'all' ? 'bg-green-600/30 border-green-400/50' : ''}`}
                  onClick={() => setGenderFilter('all')}
                >
                  All
                </Button>
                <Button
                  size="sm"
                  variant="outline"
                  className={`border-white/30 ${genderFilter === 'female' ? 'bg-green-600/30 border-green-400/50' : ''}`}
                  onClick={() => setGenderFilter('female')}
                >
                  <i className="fas fa-female mr-1"></i>
                  Female
                </Button>
                <Button
                  size="sm"
                  variant="outline"
                  className={`border-white/30 ${genderFilter === 'male' ? 'bg-green-600/30 border-green-400/50' : ''}`}
                  onClick={() => setGenderFilter('male')}
                >
                  <i className="fas fa-male mr-1"></i>
                  Male
                </Button>
              </div>

              {/* Accent Filter */}
              <select
                value={accentFilter}
                onChange={(e) => setAccentFilter(e.target.value)}
                className="px-3 py-1 bg-white/10 border border-white/30 rounded text-sm text-white focus:outline-none focus:ring-2 focus:ring-green-500"
                aria-label="Filter by accent"
              >
                <option value="all">All Accents</option>
                {availableAccents.map((accent) => (
                  <option key={accent} value={accent}>
                    {accent}
                  </option>
                ))}
              </select>
            </div>
          </div>

          {/* Style Presets */}
          <div className="space-y-2">
            <label className="text-sm text-white/80 font-medium">
              Voice Style Presets
            </label>
            <div className="flex gap-2 flex-wrap">
              {Object.keys(stylePresets).map((style) => (
                <Button
                  key={style}
                  size="sm"
                  variant="outline"
                  className={`border-white/30 ${selectedStyle === style ? 'bg-purple-600/30 border-purple-400/50' : ''}`}
                  onClick={() =>
                    applyStylePreset(style as keyof typeof stylePresets)
                  }
                >
                  {style.charAt(0).toUpperCase() + style.slice(1)}
                </Button>
              ))}
            </div>
          </div>

          {/* Voice Controls */}
          <div className="space-y-3 bg-white/5 p-4 rounded-lg border border-white/10">
            <div className="space-y-2">
              <div className="flex justify-between items-center">
                <label className="text-sm text-white/80 font-medium">
                  Speech Rate
                </label>
                <span className="text-xs text-white/60">
                  {speechRate.toFixed(2)}x
                </span>
              </div>
              <Slider
                value={[speechRate]}
                onValueChange={(value) => onSpeechRateChange(value[0])}
                min={0.5}
                max={2.0}
                step={0.1}
                className="w-full"
                aria-label="Speech rate"
              />
            </div>

            <div className="space-y-2">
              <div className="flex justify-between items-center">
                <label className="text-sm text-white/80 font-medium">
                  Pitch
                </label>
                <span className="text-xs text-white/60">
                  {voicePitch.toFixed(2)}
                </span>
              </div>
              <Slider
                value={[voicePitch]}
                onValueChange={(value) => onVoicePitchChange(value[0])}
                min={0.5}
                max={2.0}
                step={0.1}
                className="w-full"
                aria-label="Voice pitch"
              />
            </div>

            <div className="space-y-2">
              <div className="flex justify-between items-center">
                <label className="text-sm text-white/80 font-medium">
                  Volume
                </label>
                <span className="text-xs text-white/60">
                  {Math.round(voiceVolume * 100)}%
                </span>
              </div>
              <Slider
                value={[voiceVolume]}
                onValueChange={(value) => onVoiceVolumeChange(value[0])}
                min={0.1}
                max={1.0}
                step={0.1}
                className="w-full"
                aria-label="Voice volume"
              />
            </div>
          </div>

          {/* Voice List */}
          <div className="space-y-2">
            <label className="text-sm text-white/80 font-medium">
              Available Voices ({filteredVoices.length})
            </label>
            <div className="max-h-64 overflow-y-auto space-y-1 border border-white/10 rounded-lg p-2">
              {filteredVoices.length === 0 ? (
                <div className="text-center text-gray-400 py-4">
                  No voices match your filters
                </div>
              ) : (
                filteredVoices.map((voice, index) => (
                  <div
                    key={index}
                    className={`flex items-center justify-between p-3 rounded-lg border ${
                      selectedVoice?.voice_id === voice.voice_id
                        ? 'bg-green-600/20 border-green-400/50'
                        : 'bg-white/5 border-white/10 hover:bg-white/10'
                    } cursor-pointer transition-colors`}
                    onClick={() => onVoiceSelect(voice)}
                    role="button"
                    tabIndex={0}
                    aria-selected={selectedVoice?.voice_id === voice.voice_id}
                    onKeyDown={(e) => {
                      if (e.key === 'Enter' || e.key === ' ') {
                        e.preventDefault();
                        onVoiceSelect(voice);
                      }
                    }}
                  >
                    <div className="flex-1">
                      <div className="text-sm font-medium text-white">
                        {voice.name}
                      </div>
                      <div className="text-xs text-gray-400">
                        {voice.labels.accent} • {voice.labels.gender}
                      </div>
                    </div>
                    <Button
                      size="sm"
                      variant="ghost"
                      className="text-green-400 hover:text-green-300"
                      onClick={(e) => {
                        e.stopPropagation();
                        previewVoice(voice);
                      }}
                      aria-label={`Preview ${voice.name}`}
                    >
                      <i className="fas fa-play"></i>
                    </Button>
                  </div>
                ))
              )}
            </div>
          </div>
        </div>

        <div className="flex justify-end gap-2 mt-4">
          <Button
            variant="outline"
            onClick={() => onOpenChange(false)}
            className="border-white/30 text-white/70 hover:text-white"
          >
            Close
          </Button>
        </div>
      </DialogContent>
    </Dialog>
  );
}<|MERGE_RESOLUTION|>--- conflicted
+++ resolved
@@ -43,8 +43,6 @@
   );
   const [accentFilter, setAccentFilter] = useState<string>('all');
   const [selectedStyle, setSelectedStyle] = useState<string>('neutral');
-<<<<<<< HEAD
-=======
   const [availableVoices, setAvailableVoices] = useState<ElevenLabsVoice[]>([]);
 
   useEffect(() => {
@@ -56,7 +54,6 @@
       fetchVoices();
     }
   }, [open]);
->>>>>>> eff03c18
 
   // Voice preview function
   const previewVoice = (voice: ElevenLabsVoice) => {
