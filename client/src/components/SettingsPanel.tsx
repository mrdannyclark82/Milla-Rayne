import { useState, useEffect } from "react";
import { Button } from "@/components/ui/button";
import { Card, CardContent, CardHeader, CardTitle } from "@/components/ui/card";
import { Dialog, DialogContent, DialogHeader, DialogTitle, DialogTrigger } from "@/components/ui/dialog";
import { Separator } from "@/components/ui/separator";
import { useQuery } from "@tanstack/react-query";
import { apiRequest } from "@/lib/queryClient";
import { AvatarCustomizer } from "./AvatarCustomizer";
<<<<<<< HEAD
import { Shield, AlertCircle } from "lucide-react";
=======
import { AccessibilitySettings } from "./AccessibilitySettings";
>>>>>>> 398bc028

type AvatarSettings = {
  style: 'realistic' | 'anime' | 'artistic' | 'minimal';
  hairColor: string;
  eyeColor: string;
  skinTone: string;
  outfit: 'casual' | 'elegant' | 'professional' | 'intimate';
  expression: 'loving' | 'playful' | 'mysterious' | 'gentle';
  background: 'gradient' | 'solid' | 'nature' | 'abstract';
  lighting: number;
  glow: number;
};

interface SettingsPanelProps {
  children?: React.ReactNode;
  voiceEnabled?: boolean;
  onVoiceToggle?: (enabled: boolean) => void;
  speechRate?: number;
  onSpeechRateChange?: (rate: number) => void;
  voicePitch?: number;
  onVoicePitchChange?: (pitch: number) => void;
  voiceVolume?: number;
  onVoiceVolumeChange?: (volume: number) => void;
  selectedVoice?: SpeechSynthesisVoice | null;
  onVoiceChange?: (voice: SpeechSynthesisVoice | null) => void;
  availableVoices?: SpeechSynthesisVoice[];
  avatarSettings?: AvatarSettings;
  onAvatarSettingsChange?: (settings: AvatarSettings) => void;
  theme?: 'light' | 'dark';
  onThemeChange?: (theme: 'light' | 'dark') => void;
  backgroundBlur?: number;
  onBackgroundBlurChange?: (blur: number) => void;
  chatTransparency?: number;
  onChatTransparencyChange?: (transparency: number) => void;
  personalitySettings?: {
    communicationStyle: 'adaptive' | 'formal' | 'casual' | 'friendly';
    formalityLevel: 'formal' | 'balanced' | 'casual';
    responseLength: 'short' | 'medium' | 'long';
    emotionalIntelligence: 'low' | 'medium' | 'high';
  };
  onPersonalitySettingsChange?: (settings: any) => void;
}

export default function SettingsPanel({ 
  children, 
  voiceEnabled = false, 
  onVoiceToggle,
  speechRate = 1.0,
  onSpeechRateChange,
  voicePitch = 1.1,
  onVoicePitchChange,
  voiceVolume = 0.8,
  onVoiceVolumeChange,
  selectedVoice = null,
  onVoiceChange,
  availableVoices = [],
  avatarSettings: externalAvatarSettings,
  onAvatarSettingsChange,
  theme = 'dark',
  onThemeChange,
  backgroundBlur = 75,
  onBackgroundBlurChange,
  chatTransparency = 80,
  onChatTransparencyChange,
  personalitySettings,
  onPersonalitySettingsChange
}: SettingsPanelProps) {
  const [isOpen, setIsOpen] = useState(false);
  const [voiceConsents, setVoiceConsents] = useState<{
    voice_synthesis: boolean;
    voice_persona: boolean;
    voice_cloning: boolean;
  }>({
    voice_synthesis: false,
    voice_persona: false,
    voice_cloning: false,
  });
  
  const defaultAvatarSettings: AvatarSettings = {
    style: 'realistic',
    hairColor: 'auburn',
    eyeColor: 'green',
    skinTone: 'warm',
    outfit: 'elegant',
    expression: 'loving',
    background: 'gradient',
    lighting: 75,
    glow: 60
  };
  
  const defaultPersonalitySettings = {
    communicationStyle: 'adaptive' as const,
    formalityLevel: 'balanced' as const,
    responseLength: 'medium' as const,
    emotionalIntelligence: 'high' as const
  };
  
  const avatarSettings = externalAvatarSettings || defaultAvatarSettings;
  const currentPersonalitySettings = personalitySettings || defaultPersonalitySettings;

  const handleVoiceToggle = () => {
    onVoiceToggle?.(!voiceEnabled);
  };

  const handleSpeechRateChange = () => {
    const newRate = speechRate >= 1.5 ? 0.75 : speechRate + 0.25;
    onSpeechRateChange?.(newRate);
  };

  const getSpeechRateLabel = () => {
    if (speechRate <= 0.75) return "Slow";
    if (speechRate >= 1.5) return "Fast";
    return "Normal";
  };
  
  const handleVoicePitchChange = () => {
    const newPitch = voicePitch >= 1.5 ? 0.8 : voicePitch + 0.1;
    onVoicePitchChange?.(Math.round(newPitch * 10) / 10);
  };
  
  const getVoicePitchLabel = () => {
    if (voicePitch <= 0.8) return "Low";
    if (voicePitch >= 1.4) return "High";
    return "Normal";
  };
  
  const handleVoiceVolumeChange = () => {
    const newVolume = voiceVolume >= 1.0 ? 0.3 : voiceVolume + 0.2;
    onVoiceVolumeChange?.(Math.round(newVolume * 10) / 10);
  };
  
  const getVoiceVolumeLabel = () => {
    if (voiceVolume <= 0.4) return "Quiet";
    if (voiceVolume >= 0.9) return "Loud";
    return "Normal";
  };
  
  const handleVoiceChange = (voiceName: string) => {
    const voice = availableVoices.find(v => v.name === voiceName) || null;
    onVoiceChange?.(voice);
  };
  
  const getVoiceDisplayName = () => {
    if (!selectedVoice) return "Auto (Female)";
    const shortName = selectedVoice.name.split(' ')[0] || selectedVoice.name;
    return shortName.length > 12 ? shortName.substring(0, 12) + '...' : shortName;
  };

  // Fetch voice consents when panel opens
  useEffect(() => {
    if (isOpen) {
      fetchVoiceConsents();
    }
  }, [isOpen]);

  const fetchVoiceConsents = async () => {
    try {
      const types: ('voice_synthesis' | 'voice_persona' | 'voice_cloning')[] = [
        'voice_synthesis',
        'voice_persona',
        'voice_cloning'
      ];
      
      const results = await Promise.all(
        types.map(type =>
          fetch(`/api/voice-consent/check/${type}`)
            .then(res => res.json())
            .catch(() => ({ hasConsent: false }))
        )
      );

      setVoiceConsents({
        voice_synthesis: results[0]?.hasConsent || false,
        voice_persona: results[1]?.hasConsent || false,
        voice_cloning: results[2]?.hasConsent || false,
      });
    } catch (error) {
      console.error('Error fetching voice consents:', error);
    }
  };

  const handleRevokeConsent = async (consentType: string) => {
    try {
      const response = await fetch('/api/voice-consent/revoke', {
        method: 'POST',
        headers: {
          'Content-Type': 'application/json',
        },
        body: JSON.stringify({ consentType }),
      });

      const data = await response.json();
      if (data.success) {
        // Refresh consent status
        fetchVoiceConsents();
        
        // If voice synthesis consent was revoked, disable voice
        if (consentType === 'voice_synthesis' && voiceEnabled) {
          onVoiceToggle?.(false);
        }
      }
    } catch (error) {
      console.error('Error revoking consent:', error);
    }
  };

  return (
    <Dialog open={isOpen} onOpenChange={setIsOpen}>
      <DialogTrigger asChild>
        {children}
      </DialogTrigger>
      <DialogContent className="sm:max-w-[400px] max-h-[80vh] overflow-y-auto bg-black/80 backdrop-blur-md border border-white/20 text-white">
        <DialogHeader>
          <DialogTitle className="text-2xl font-bold text-white">Settings</DialogTitle>
        </DialogHeader>
        
        <div className="space-y-3 mt-4">
          {/* Appearance Section */}
          <Card className="bg-white/10 backdrop-blur-sm border border-white/20">
            <CardHeader>
              <CardTitle className="text-lg text-white flex items-center">
                <i className="fas fa-palette mr-2 text-purple-400"></i>
                Appearance
              </CardTitle>
            </CardHeader>
            <CardContent className="space-y-1">
              <div className="flex items-center justify-between">
                <span className="text-white/80">Theme</span>
                <div className="flex space-x-2">
                  <Button 
                    variant="outline" 
                    size="sm" 
                    className={`border-white/30 text-white/70 hover:text-white ${
                      theme === 'light' ? 'bg-white/20 border-white/50' : ''
                    }`}
                    onClick={() => onThemeChange?.('light')}
                    data-testid="button-theme-light"
                  >
                    <i className="fas fa-sun mr-1"></i>
                    Light
                  </Button>
                  <Button 
                    variant="outline" 
                    size="sm" 
                    className={`border-white/30 text-white/70 hover:text-white ${
                      theme === 'dark' ? 'bg-white/20 border-white/50' : ''
                    }`}
                    onClick={() => onThemeChange?.('dark')}
                    data-testid="button-theme-dark"
                  >
                    <i className="fas fa-moon mr-1"></i>
                    Dark
                  </Button>
                </div>
              </div>
              <div className="flex items-center justify-between">
                <span className="text-white/80">Background Blur</span>
                <div className="flex items-center space-x-2">
                  <input
                    type="range"
                    min="0"
                    max="100"
                    value={backgroundBlur}
                    onChange={(e) => onBackgroundBlurChange?.(Number(e.target.value))}
                    className="w-20 h-2 bg-white/20 rounded-lg appearance-none cursor-pointer slider"
                    data-testid="slider-background-blur"
                  />
                  <span className="text-white/60 text-xs w-8">{backgroundBlur}</span>
                </div>
              </div>
              <div className="flex items-center justify-between">
                <span className="text-white/80">Chat Transparency</span>
                <div className="flex items-center space-x-2">
                  <input
                    type="range"
                    min="0"
                    max="100"
                    value={chatTransparency}
                    onChange={(e) => onChatTransparencyChange?.(Number(e.target.value))}
                    className="w-20 h-2 bg-white/20 rounded-lg appearance-none cursor-pointer slider"
                    data-testid="slider-chat-transparency"
                  />
                  <span className="text-white/60 text-xs w-8">{chatTransparency}%</span>
                </div>
              </div>
            </CardContent>
          </Card>

          {/* Avatar Customization Section */}
          <div className="bg-white/10 backdrop-blur-sm border border-white/20 rounded-lg">
            <AvatarCustomizer 
              currentSettings={avatarSettings}
              onSettingsChange={onAvatarSettingsChange || (() => {})}
            />
          </div>

          {/* Personality Tuning Section */}
          <Card className="bg-white/10 backdrop-blur-sm border border-white/20">
            <CardHeader>
              <CardTitle className="text-lg text-white flex items-center">
                <i className="fas fa-brain mr-2 text-blue-400"></i>
                Personality Tuning
              </CardTitle>
            </CardHeader>
            <CardContent className="space-y-1">
              <div className="flex items-center justify-between">
                <span className="text-white/80">Communication Style</span>
                <Button 
                  variant="outline" 
                  size="sm" 
                  className="border-white/30 text-white/70 hover:text-white"
                  onClick={() => {
                    const styles = ['adaptive', 'formal', 'casual', 'friendly'] as const;
                    const currentIndex = styles.indexOf(currentPersonalitySettings.communicationStyle);
                    const nextStyle = styles[(currentIndex + 1) % styles.length];
                    onPersonalitySettingsChange?.({...currentPersonalitySettings, communicationStyle: nextStyle});
                  }}
                  data-testid="button-communication-style"
                >
                  <i className="fas fa-comments mr-1"></i>
                  {currentPersonalitySettings.communicationStyle.charAt(0).toUpperCase() + currentPersonalitySettings.communicationStyle.slice(1)}
                </Button>
              </div>
              <div className="flex items-center justify-between">
                <span className="text-white/80">Formality Level</span>
                <Button 
                  variant="outline" 
                  size="sm" 
                  className="border-white/30 text-white/70 hover:text-white"
                  onClick={() => {
                    const levels = ['formal', 'balanced', 'casual'] as const;
                    const currentIndex = levels.indexOf(currentPersonalitySettings.formalityLevel);
                    const nextLevel = levels[(currentIndex + 1) % levels.length];
                    onPersonalitySettingsChange?.({...currentPersonalitySettings, formalityLevel: nextLevel});
                  }}
                  data-testid="button-formality-level"
                >
                  <i className="fas fa-balance-scale mr-1"></i>
                  {currentPersonalitySettings.formalityLevel.charAt(0).toUpperCase() + currentPersonalitySettings.formalityLevel.slice(1)}
                </Button>
              </div>
              <div className="flex items-center justify-between">
                <span className="text-white/80">Response Length</span>
                <Button 
                  variant="outline" 
                  size="sm" 
                  className="border-white/30 text-white/70 hover:text-white"
                  onClick={() => {
                    const lengths = ['short', 'medium', 'long'] as const;
                    const currentIndex = lengths.indexOf(currentPersonalitySettings.responseLength);
                    const nextLength = lengths[(currentIndex + 1) % lengths.length];
                    onPersonalitySettingsChange?.({...currentPersonalitySettings, responseLength: nextLength});
                  }}
                  data-testid="button-response-length"
                >
                  <i className="fas fa-text-width mr-1"></i>
                  {currentPersonalitySettings.responseLength.charAt(0).toUpperCase() + currentPersonalitySettings.responseLength.slice(1)}
                </Button>
              </div>
              <div className="flex items-center justify-between">
                <span className="text-white/80">Emotional Intelligence</span>
                <Button 
                  variant="outline" 
                  size="sm" 
                  className="border-white/30 text-white/70 hover:text-white"
                  onClick={() => {
                    const levels = ['low', 'medium', 'high'] as const;
                    const currentIndex = levels.indexOf(currentPersonalitySettings.emotionalIntelligence);
                    const nextLevel = levels[(currentIndex + 1) % levels.length];
                    onPersonalitySettingsChange?.({...currentPersonalitySettings, emotionalIntelligence: nextLevel});
                  }}
                  data-testid="button-emotional-intelligence"
                >
                  <i className="fas fa-heart mr-1"></i>
                  {currentPersonalitySettings.emotionalIntelligence.charAt(0).toUpperCase() + currentPersonalitySettings.emotionalIntelligence.slice(1)}
                </Button>
              </div>
            </CardContent>
          </Card>

          {/* Voice Settings Section */}
          <Card className="bg-white/10 backdrop-blur-sm border border-white/20">
            <CardHeader>
              <CardTitle className="text-lg text-white flex items-center">
                <i className="fas fa-volume-up mr-2 text-green-400"></i>
                Voice Settings
              </CardTitle>
            </CardHeader>
            <CardContent className="space-y-1">
              <div className="flex items-center justify-between">
                <span className="text-white/80">Voice Responses</span>
                <Button 
                  variant="outline" 
                  size="sm" 
                  className={`border-white/30 text-white/70 hover:text-white ${voiceEnabled ? 'bg-green-600/20 border-green-400/50 text-green-300' : ''}`}
                  onClick={handleVoiceToggle}
                  data-testid="button-voice-toggle"
                >
                  <i className={`fas ${voiceEnabled ? 'fa-toggle-on' : 'fa-toggle-off'} mr-1`}></i>
                  {voiceEnabled ? 'On' : 'Off'}
                </Button>
              </div>
              <div className="flex items-center justify-between">
                <span className="text-white/80">Voice Input</span>
                <Button variant="outline" size="sm" className="border-white/30 text-white/70 hover:text-white">
                  <i className="fas fa-microphone mr-1"></i>
                  Available
                </Button>
              </div>
              <div className="flex items-center justify-between">
                <span className="text-white/80">Speech Rate</span>
                <Button 
                  variant="outline" 
                  size="sm" 
                  className="border-white/30 text-white/70 hover:text-white"
                  onClick={handleSpeechRateChange}
                  data-testid="button-speech-rate"
                >
                  <i className="fas fa-tachometer-alt mr-1"></i>
                  {getSpeechRateLabel()}
                </Button>
              </div>
              
              {voiceEnabled && (
                <>
                  <div className="flex items-center justify-between">
                    <span className="text-white/80">Voice Selection</span>
                    <Button 
                      variant="outline" 
                      size="sm" 
                      className="border-white/30 text-white/70 hover:text-white"
                      onClick={() => {
                        const femaleVoices = availableVoices.filter(v => 
                          v.lang.startsWith('en') && 
                          (v.name.toLowerCase().includes('female') ||
                           v.name.toLowerCase().includes('woman') ||
                           v.name.toLowerCase().includes('zira') ||
                           v.name.toLowerCase().includes('hazel') ||
                           v.name.toLowerCase().includes('samantha'))
                        );
                        const allEnglishVoices = availableVoices.filter(v => v.lang.startsWith('en'));
                        const voicesToCycle = femaleVoices.length > 0 ? femaleVoices : allEnglishVoices;
                        
                        if (voicesToCycle.length === 0) return;
                        
                        const currentIndex = selectedVoice ? voicesToCycle.findIndex(v => v.name === selectedVoice.name) : -1;
                        const nextIndex = (currentIndex + 1) % voicesToCycle.length;
                        onVoiceChange?.(voicesToCycle[nextIndex]);
                      }}
                      data-testid="button-voice-picker"
                    >
                      <i className="fas fa-user-circle mr-1"></i>
                      {getVoiceDisplayName()}
                    </Button>
                  </div>
                  
                  <div className="flex items-center justify-between">
                    <span className="text-white/80">Voice Pitch</span>
                    <Button 
                      variant="outline" 
                      size="sm" 
                      className="border-white/30 text-white/70 hover:text-white"
                      onClick={handleVoicePitchChange}
                      data-testid="button-voice-pitch"
                    >
                      <i className="fas fa-music mr-1"></i>
                      {getVoicePitchLabel()}
                    </Button>
                  </div>
                  
                  <div className="flex items-center justify-between">
                    <span className="text-white/80">Voice Volume</span>
                    <Button 
                      variant="outline" 
                      size="sm" 
                      className="border-white/30 text-white/70 hover:text-white"
                      onClick={handleVoiceVolumeChange}
                      data-testid="button-voice-volume"
                    >
                      <i className="fas fa-volume-up mr-1"></i>
                      {getVoiceVolumeLabel()}
                    </Button>
                  </div>
                </>
              )}
            </CardContent>
          </Card>

          {/* Privacy & Consent Section */}
          <Card className="bg-white/10 backdrop-blur-sm border border-white/20">
            <CardHeader>
              <CardTitle className="text-lg text-white flex items-center">
                <Shield className="w-5 h-5 mr-2 text-blue-400" />
                Privacy & Consent
              </CardTitle>
            </CardHeader>
            <CardContent className="space-y-3">
              <p className="text-sm text-white/60 mb-3">
                Manage your consent for voice features. You can revoke consent at any time.
              </p>
              
              {/* Voice Synthesis Consent */}
              <div className="bg-white/5 p-3 rounded-lg border border-white/10">
                <div className="flex items-start justify-between mb-2">
                  <div className="flex-1">
                    <h4 className="text-sm font-semibold text-white flex items-center gap-2">
                      Voice Synthesis
                      {voiceConsents.voice_synthesis ? (
                        <span className="text-xs bg-green-600/20 text-green-400 px-2 py-0.5 rounded-full border border-green-500/50">
                          Granted
                        </span>
                      ) : (
                        <span className="text-xs bg-gray-600/20 text-gray-400 px-2 py-0.5 rounded-full border border-gray-500/50">
                          Not Granted
                        </span>
                      )}
                    </h4>
                    <p className="text-xs text-white/60 mt-1">
                      Text-to-speech output for AI responses
                    </p>
                  </div>
                </div>
                {voiceConsents.voice_synthesis && (
                  <Button
                    variant="outline"
                    size="sm"
                    onClick={() => handleRevokeConsent('voice_synthesis')}
                    className="w-full border-red-500/50 text-red-400 hover:bg-red-900/20 hover:text-red-300 mt-2"
                  >
                    <AlertCircle className="w-3 h-3 mr-1" />
                    Revoke Consent
                  </Button>
                )}
              </div>

              {/* Voice Persona Consent */}
              <div className="bg-white/5 p-3 rounded-lg border border-white/10">
                <div className="flex items-start justify-between mb-2">
                  <div className="flex-1">
                    <h4 className="text-sm font-semibold text-white flex items-center gap-2">
                      Voice Persona
                      {voiceConsents.voice_persona ? (
                        <span className="text-xs bg-green-600/20 text-green-400 px-2 py-0.5 rounded-full border border-green-500/50">
                          Granted
                        </span>
                      ) : (
                        <span className="text-xs bg-gray-600/20 text-gray-400 px-2 py-0.5 rounded-full border border-gray-500/50">
                          Not Granted
                        </span>
                      )}
                    </h4>
                    <p className="text-xs text-white/60 mt-1">
                      Custom voice characteristics and preferences
                    </p>
                  </div>
                </div>
                {voiceConsents.voice_persona && (
                  <Button
                    variant="outline"
                    size="sm"
                    onClick={() => handleRevokeConsent('voice_persona')}
                    className="w-full border-red-500/50 text-red-400 hover:bg-red-900/20 hover:text-red-300 mt-2"
                  >
                    <AlertCircle className="w-3 h-3 mr-1" />
                    Revoke Consent
                  </Button>
                )}
              </div>

              {/* Voice Cloning Consent */}
              <div className="bg-white/5 p-3 rounded-lg border border-white/10">
                <div className="flex items-start justify-between mb-2">
                  <div className="flex-1">
                    <h4 className="text-sm font-semibold text-white flex items-center gap-2">
                      Voice Cloning
                      {voiceConsents.voice_cloning ? (
                        <span className="text-xs bg-green-600/20 text-green-400 px-2 py-0.5 rounded-full border border-green-500/50">
                          Granted
                        </span>
                      ) : (
                        <span className="text-xs bg-yellow-600/20 text-yellow-400 px-2 py-0.5 rounded-full border border-yellow-500/50">
                          Not Available
                        </span>
                      )}
                    </h4>
                    <p className="text-xs text-white/60 mt-1">
                      Synthetic voice generation (Not yet implemented)
                    </p>
                  </div>
                </div>
                {voiceConsents.voice_cloning && (
                  <Button
                    variant="outline"
                    size="sm"
                    onClick={() => handleRevokeConsent('voice_cloning')}
                    className="w-full border-red-500/50 text-red-400 hover:bg-red-900/20 hover:text-red-300 mt-2"
                  >
                    <AlertCircle className="w-3 h-3 mr-1" />
                    Revoke Consent
                  </Button>
                )}
              </div>

              <div className="bg-blue-900/20 p-3 rounded-lg border border-blue-500/30 mt-3">
                <p className="text-xs text-blue-300 flex items-start gap-2">
                  <Shield className="w-4 h-4 mt-0.5 flex-shrink-0" />
                  <span>
                    Your privacy matters. All consent records are stored securely and you can revoke consent at any time. 
                    See <span className="underline cursor-pointer">VOICE_CLONING_CONSENT.md</span> for details.
                  </span>
                </p>
              </div>
            </CardContent>
          </Card>

          {/* Personal Tasks Section */}
\n\n          <PersonalTasksSection />

          {/* Accessibility Section */}
          <AccessibilitySettings
            highContrast={false}
            onHighContrastChange={() => {}}
            dyslexiaFont={false}
            onDyslexiaFontChange={() => {}}
            colorBlindMode="none"
            onColorBlindModeChange={() => {}}
            largeTouchTargets={false}
            onLargeTouchTargetsChange={() => {}}
          />
        </div>

        <Separator className="bg-white/20" />

        {/* Footer */}
        <div className="flex justify-between items-center pt-4">
          <Button 
            variant="outline" 
            onClick={() => setIsOpen(false)}
            className="border-white/30 text-white/70 hover:text-white"
          >
            Cancel
          </Button>
          <Button 
            onClick={() => setIsOpen(false)}
            className="bg-white/20 hover:bg-white/30 text-white border border-white/30"
          >
            Save Settings
          </Button>
        </div>
      </DialogContent>
    </Dialog>
  );
}

// Personal Tasks Section Component
interface PersonalTask {
  id: string;
  type: 'self_reflection' | 'improvement' | 'glitch_analysis' | 'memory_processing' | 'relationship_growth' | 'creative_exploration' | 'diary_entry';
  title: string;
  description: string;
  priority: 'low' | 'medium' | 'high';
  estimatedTime: number;
  createdAt: string;
  completedAt?: string;
  insights?: string;
  status: 'pending' | 'in_progress' | 'completed';
  basedOnInteraction?: string;
}

interface TaskSummary {
  pending: number;
  inProgress: number;
  completed: number;
}

function PersonalTasksSection() {
  const [selectedTask, setSelectedTask] = useState<PersonalTask | null>(null);

  const { data: tasksData } = useQuery<{ tasks: PersonalTask[]; success: boolean }>({
    queryKey: ["/api/personal-tasks"],
    refetchInterval: 30000,
  });

  const { data: summaryData } = useQuery<{ summary: TaskSummary; success: boolean }>({
    queryKey: ["/api/task-summary"],
    refetchInterval: 30000,
  });

  const tasks = tasksData?.tasks || [];
  const summary = summaryData?.summary || { pending: 0, inProgress: 0, completed: 0 };

  const getPriorityColor = (priority: string) => {
    switch (priority) {
      case 'high': return 'text-red-400 bg-red-400/10';
      case 'medium': return 'text-yellow-400 bg-yellow-400/10';
      case 'low': return 'text-green-400 bg-green-400/10';
      default: return 'text-gray-400 bg-gray-400/10';
    }
  };

  const getTypeIcon = (type: string) => {
    switch (type) {
      case 'self_reflection': return 'fas fa-mirror';
      case 'improvement': return 'fas fa-arrow-up';
      case 'glitch_analysis': return 'fas fa-bug';
      case 'memory_processing': return 'fas fa-brain';
      case 'relationship_growth': return 'fas fa-heart';
      case 'creative_exploration': return 'fas fa-palette';
      case 'diary_entry': return 'fas fa-book';
      default: return 'fas fa-tasks';
    }
  };

  const startTask = async (taskId: string) => {
    try {
      await apiRequest(`/api/personal-tasks/${taskId}/start`, { method: 'POST' });
      window.location.reload();
    } catch (error) {
      console.error('Failed to start task:', error);
    }
  };

  const completeTask = async (taskId: string, insights: string) => {
    try {
      await apiRequest(`/api/personal-tasks/${taskId}/complete`, { 
        method: 'POST',
        body: JSON.stringify({ insights })
      });
      setSelectedTask(null);
      window.location.reload();
    } catch (error) {
      console.error('Failed to complete task:', error);
    }
  };

  return (
    <Card className="bg-white/10 backdrop-blur-sm border border-white/20">
      <CardHeader>
        <CardTitle className="text-lg text-white flex items-center">
          <i className="fas fa-brain mr-2 text-purple-400"></i>
          Milla's Personal Tasks
        </CardTitle>
      </CardHeader>
      <CardContent className="space-y-4">
        {/* Task Summary */}
        <div className="flex space-x-4 text-sm">
          <span className="text-yellow-400">
            <i className="fas fa-clock mr-1"></i>
            {summary.pending} pending
          </span>
          <span className="text-blue-400">
            <i className="fas fa-play mr-1"></i>
            {summary.inProgress} in progress
          </span>
          <span className="text-green-400">
            <i className="fas fa-check mr-1"></i>
            {summary.completed} completed
          </span>
        </div>
        
        {/* Recent Tasks */}
        <div className="space-y-1 max-h-32 overflow-y-auto">
          {tasks.length === 0 ? (
            <div className="text-center text-gray-400 py-4">
              <i className="fas fa-sleep text-xl mb-2"></i>
              <p className="text-sm">No personal tasks yet.</p>
              <p className="text-xs">Milla will generate tasks based on your interactions.</p>
            </div>
          ) : (
            tasks
              .filter(task => task.status === 'pending' || task.status === 'in_progress')
              .slice(0, 3)
              .map((task) => (
                <div key={task.id} className="bg-white/5 border border-white/10 rounded p-3">
                  <div className="flex items-start justify-between">
                    <div className="flex-1">
                      <div className="flex items-center space-x-2 mb-1">
                        <i className={`${getTypeIcon(task.type)} text-purple-300 text-xs`}></i>
                        <span className="text-sm font-medium text-purple-200">{task.title}</span>
                        <span className={`px-2 py-1 rounded-full text-xs ${getPriorityColor(task.priority)}`}>
                          {task.priority}
                        </span>
                      </div>
                      <p className="text-xs text-gray-300 mb-2 line-clamp-2">{task.description}</p>
                      <div className="flex items-center justify-between">
                        <span className="text-xs text-gray-400">
                          <i className="fas fa-clock mr-1"></i>
                          {task.estimatedTime} min
                        </span>
                        {task.status === 'pending' ? (
                          <Button
                            size="sm"
                            variant="ghost"
                            className="text-purple-300 hover:text-purple-200 text-xs h-6"
                            onClick={() => startTask(task.id)}
                          >
                            Start
                          </Button>
                        ) : (
                          <Button
                            size="sm"
                            variant="ghost"
                            className="text-green-300 hover:text-green-200 text-xs h-6"
                            onClick={() => setSelectedTask(task)}
                          >
                            Complete
                          </Button>
                        )}
                      </div>
                    </div>
                  </div>
                </div>
              ))
          )}
        </div>

        {/* Task Completion Modal */}
        {selectedTask && (
          <div className="absolute inset-0 bg-black/90 flex items-center justify-center p-4 z-50">
            <Card className="bg-black/80 border border-purple-500/20 p-4 max-w-md w-full">
              <h4 className="text-purple-200 font-medium mb-2">Complete Task</h4>
              <p className="text-sm text-gray-300 mb-3">{selectedTask.title}</p>
              <textarea
                placeholder="What insights did Milla gain from this task?"
                className="w-full bg-transparent border border-purple-500/20 rounded p-2 text-sm text-white placeholder:text-gray-400 resize-none"
                rows={3}
                onKeyDown={(e) => {
                  if (e.key === 'Enter' && e.ctrlKey) {
                    const insights = (e.target as HTMLTextAreaElement).value;
                    completeTask(selectedTask.id, insights);
                  }
                }}
              />
              <div className="flex justify-end space-x-2 mt-3">
                <Button
                  size="sm"
                  variant="ghost"
                  onClick={() => setSelectedTask(null)}
                  className="text-gray-400 hover:text-gray-300"
                >
                  Cancel
                </Button>
                <Button
                  size="sm"
                  onClick={(e) => {
                    const textarea = e.currentTarget.parentElement?.previousElementSibling as HTMLTextAreaElement;
                    const insights = textarea?.value || "";
                    completeTask(selectedTask.id, insights);
                  }}
                  className="bg-purple-500 hover:bg-purple-600 text-white"
                >
                  Complete
                </Button>
              </div>
            </Card>
          </div>
        )}
      </CardContent>
    </Card>
  );
}<|MERGE_RESOLUTION|>--- conflicted
+++ resolved
@@ -6,11 +6,7 @@
 import { useQuery } from "@tanstack/react-query";
 import { apiRequest } from "@/lib/queryClient";
 import { AvatarCustomizer } from "./AvatarCustomizer";
-<<<<<<< HEAD
-import { Shield, AlertCircle } from "lucide-react";
-=======
 import { AccessibilitySettings } from "./AccessibilitySettings";
->>>>>>> 398bc028
 
 type AvatarSettings = {
   style: 'realistic' | 'anime' | 'artistic' | 'minimal';
