import React, { useState, useEffect } from "react";
import { apiRequest } from "../lib/queryClient";

const BACKGROUND_IMAGE = "/attached_assets/6124451be476ac0007e3face_bdd6ecce-c0f8-48c9-98c1-183aef053c3a_1756909651397.jpg";

interface Message {
  id: string;
  content: string;
  role: "user" | "assistant";
  timestamp: string;
}

export default function ChatInterface() {
  const [messages, setMessages] = useState<Message[]>([]);
  const [input, setInput] = useState("");
  const [isLoading, setIsLoading] = useState(false);

  // Load existing messages on component mount
  useEffect(() => {
    const loadMessages = async () => {
      try {
        const res = await apiRequest("GET", "/api/messages");
        const existingMessages = await res.json();
        setMessages(existingMessages);
      } catch (error) {
        console.error("Failed to load messages:", error);
      }
    };
    loadMessages();
  }, []);

  const handleSend = async () => {
    if (input.trim() && !isLoading) {
      const userMessage = input.trim();
      setInput("");
      setIsLoading(true);

      try {
        // Send message to API
        const res = await apiRequest("POST", "/api/messages", {
          content: userMessage,
          role: "user",
          userId: null, // You can add user identification later
        });
        
        const response = await res.json();
        
        // Update messages with both user message and any AI responses
        setMessages(prev => {
          const newMessages = [...prev, response.userMessage];
          
          // Add AI response if Milla decided to respond
          if (response.aiMessage) {
            newMessages.push(response.aiMessage);
          }
          
          // Add any follow-up messages
          if (response.followUpMessages && response.followUpMessages.length > 0) {
            newMessages.push(...response.followUpMessages);
          }
          
          return newMessages;
        });
        
      } catch (error) {
        console.error("Failed to send message:", error);
        // Add error message to chat
        setMessages(prev => [...prev, {
          id: Date.now().toString(),
          content: "Sorry, there was an error sending your message. Please try again.",
          role: "assistant",
          timestamp: new Date().toISOString(),
        }]);
      } finally {
        setIsLoading(false);
      }
    }
  };

  // Handle Enter key press
  const handleKeyPress = (e: React.KeyboardEvent) => {
    if (e.key === "Enter" && !e.shiftKey) {
      e.preventDefault();
      handleSend();
    }
  };

  return (
    <div
      style={{
        minHeight: "100vh",
        backgroundImage: `url('${BACKGROUND_IMAGE}')`,
        backgroundSize: "cover",
        backgroundPosition: "center",
        display: "flex",
        flexDirection: "column",
        justifyContent: "flex-end",
        alignItems: "center",
        padding: "2rem",
      }}
    >
      <div style={{ width: "100%", maxWidth: 600, marginBottom: "1rem", maxHeight: "70vh", overflowY: "auto" }}>
        {messages.map((msg) => (
          <div 
            key={msg.id} 
            style={{ 
              background: msg.role === "user" ? "rgba(135, 206, 235, 0.9)" : "rgba(255, 255, 255, 0.9)", 
              margin: "0.5rem 0", 
              padding: "0.75rem", 
              borderRadius: "12px",
              marginLeft: msg.role === "user" ? "2rem" : "0",
              marginRight: msg.role === "user" ? "0" : "2rem",
              boxShadow: "0 2px 4px rgba(0,0,0,0.1)"
            }}
          >
            <div style={{ fontWeight: "bold", fontSize: "0.85em", marginBottom: "0.25rem", color: "#555" }}>
              {msg.role === "user" ? "You" : "Milla"}
            </div>
            {msg.content}
          </div>
        ))}
        {isLoading && (
          <div style={{ 
            background: "rgba(255, 255, 255, 0.9)", 
            margin: "0.5rem 0", 
            padding: "0.75rem", 
            borderRadius: "12px",
            marginRight: "2rem",
            boxShadow: "0 2px 4px rgba(0,0,0,0.1)",
            fontStyle: "italic"
          }}>
            <div style={{ fontWeight: "bold", fontSize: "0.85em", marginBottom: "0.25rem", color: "#555" }}>
              Milla
            </div>
            Thinking...
          </div>
        )}
      </div>
      <div style={{ width: "100%", maxWidth: 600, display: "flex" }}>
        <input
          value={input}
          onChange={e => setInput(e.target.value)}
          onKeyPress={handleKeyPress}
          disabled={isLoading}
          style={{ 
            flex: 1, 
            padding: "0.75rem", 
            borderRadius: "12px 0 0 12px", 
            border: "1px solid #ccc",
            fontSize: "1rem",
            opacity: isLoading ? 0.6 : 1
          }}
          placeholder="Type your message..."
<<<<<<< HEAD
          onKeyDown={e => { if (e.key === "Enter" && !loading) handleSend(); }}
=======
          onKeyDown={e => { if (e.key === "Enter" && !isLoading) handleSend(); }}
>>>>>>> 8b08c473
        />
        <button
          onClick={handleSend}
          disabled={isLoading || !input.trim()}
          style={{ 
            padding: "0.75rem 1.5rem", 
            borderRadius: "0 12px 12px 0", 
            border: "1px solid #ccc", 
            background: isLoading || !input.trim() ? "#ccc" : "#007bff", 
            color: "#fff",
            cursor: isLoading || !input.trim() ? "not-allowed" : "pointer",
            fontSize: "1rem"
          }}
        >
          {isLoading ? "..." : "Send"}
        </button>
      </div>
    </div>
  );
}<|MERGE_RESOLUTION|>--- conflicted
+++ resolved
@@ -151,11 +151,8 @@
             opacity: isLoading ? 0.6 : 1
           }}
           placeholder="Type your message..."
-<<<<<<< HEAD
-          onKeyDown={e => { if (e.key === "Enter" && !loading) handleSend(); }}
-=======
+
           onKeyDown={e => { if (e.key === "Enter" && !isLoading) handleSend(); }}
->>>>>>> 8b08c473
         />
         <button
           onClick={handleSend}
