--- conflicted
+++ resolved
@@ -33,75 +33,13 @@
   FaUser
 } from "react-icons/fa";
 
-<<<<<<< HEAD
+
 interface Message {
   id: string;
   content: string;
   role: "user" | "assistant";
   timestamp: string;
-=======
-// Component to handle image loading with fallback for failed loads
-interface ImageWithFallbackProps {
-  imageUrl: string;
-  altText: string;
-}
-
-const ImageWithFallback = ({ imageUrl, altText }: ImageWithFallbackProps) => {
-  const [imageFailed, setImageFailed] = useState(false);
-
-  useEffect(() => {
-    // Reset state when URL changes
-    setImageFailed(false);
-  }, [imageUrl]);
-
-  if (imageFailed) {
-    // Don't render anything if the image failed to load
-    return null;
-  }
-
-  return (
-    <div className="my-3">
-      <img 
-        src={imageUrl}
-        alt={altText}
-        className="max-w-full h-auto rounded-lg shadow-lg border border-pink-300/20"
-        style={{ maxHeight: '400px', objectFit: 'contain' }}
-        onLoad={() => {
-          console.log('✅ Image loaded:', imageUrl);
-        }}
-        onError={() => {
-          console.error('❌ Image failed to load:', imageUrl);
-          setImageFailed(true);
-        }}
-      />
-    </div>
-  );
-};
-
-interface VideoAnalysisResult {
-  bbox: [number, number, number, number];
-  class: string;
-  score: number;
-}
-
-interface ChatInterfaceProps {
-  onAvatarStateChange: (state: AvatarState) => void;
-  onSpeakingStateChange?: (isSpeaking: boolean) => void;
-  voiceEnabled?: boolean;
-  speechRate?: number;
-  voicePitch?: number;
-  voiceVolume?: number;
-  selectedVoice?: SpeechSynthesisVoice | null;
-  theme?: 'light' | 'dark';
-  chatTransparency?: number;
-  videoAnalysisResults?: VideoAnalysisResult[];
-  personalitySettings?: {
-    communicationStyle: 'adaptive' | 'formal' | 'casual' | 'friendly';
-    formalityLevel: 'formal' | 'balanced' | 'casual';
-    responseLength: 'short' | 'medium' | 'long';
-    emotionalIntelligence: 'low' | 'medium' | 'high';
-  };
->>>>>>> d6c0a1fc
+
 }
 
 export default function ChatInterface({ 
@@ -847,7 +785,7 @@
   const recentMessage = messages && messages.length > 0 ? [messages[messages.length - 1]] : [];
 
   return (
-<<<<<<< HEAD
+
     <div className="flex flex-col h-full bg-gradient-to-b from-black/10 to-black/20">
       {/* Chat Messages Area */}
       <div 
@@ -880,36 +818,12 @@
                       </div>
                       {/* Enhanced purple glow effect */}
                       <div className="absolute -inset-2 bg-gradient-to-br from-purple-400 to-purple-600 rounded-3xl blur-lg opacity-25 -z-10 animate-pulse"></div>
-=======
-    <main className="flex-1 flex flex-col h-full" data-testid="chat-interface">
-      {/* Conversation Display Area */}
-      <div className="flex-1 overflow-y-auto px-6 py-6 space-y-6 scroll-smooth" data-testid="messages-container">
-        {isLoading ? (
-          <div className="flex justify-center">
-            <div className="animate-spin rounded-full h-8 w-8 border-b-2 border-primary"></div>
-          </div>
-        ) : (
-          recentMessage.map((msg: Message) => (
-            <div 
-              key={msg.id} 
-              className="message-fade-in"
-              data-testid={`message-${msg.role}-${msg.id}`}
-            >
-              {msg.role === "assistant" ? (
-                <div className="flex items-start space-x-4">
-                  <div className="flex-1 bg-transparent rounded-2xl rounded-tl-sm px-4 py-3 max-w-3xl">
-                    <div className="text-pink-300 leading-relaxed whitespace-pre-wrap">
-                      {renderMessageContent(msg.content)}
-                    </div>
-                    <div className="mt-3 text-xs text-pink-300/70">
-                      <FaClock className="inline mr-1" />
-                      {formatTimeCST(msg.timestamp)}
->>>>>>> d6c0a1fc
+
                     </div>
                   </div>
                 </div>
               ) : (
-<<<<<<< HEAD
+
                 // User's message - blue bubble below, left-aligned with enhanced styling  
                 <div className="flex justify-start mb-6">
                   <div className="max-w-[82%] min-w-[160px]">
@@ -999,269 +913,7 @@
             )}
           </button>
         </div>
-=======
-                <div className="flex items-start space-x-4 justify-end">
-                  <div className="flex-1 bg-transparent rounded-2xl rounded-tr-sm px-4 py-3 max-w-2xl">
-                    <div className="text-blue-300 leading-relaxed whitespace-pre-wrap">
-                      {renderMessageContent(msg.content)}
-                    </div>
-                    <div className="mt-3 text-xs text-blue-300/70 text-right">
-                      <FaClock className="inline mr-1" />
-                      {formatTimeCST(msg.timestamp)}
-                    </div>
-                  </div>
-                  <div className="w-8 h-8 bg-blue-500/20 rounded-full flex items-center justify-center flex-shrink-0 mt-1">
-                    <FaUser className="text-blue-300 text-xs" />
-                  </div>
-                </div>
-              )}
-            </div>
-          ))
-        )}
-
-          {/* Typing Indicator */}
-          {showThinking && (
-            <div className="thinking-animation" data-testid="thinking-indicator">
-              <div className="flex items-start space-x-4">
-                <div className="w-10 h-10 bg-pink-500/20 rounded-full flex items-center justify-center flex-shrink-0 mt-1">
-                  <FaBrain className="text-pink-300 text-sm animate-pulse" />
-                </div>
-                <Card className="bg-pink-500/5 border border-pink-300/20 rounded-xl px-4 py-3 max-w-3xl">
-                  <div className="text-sm text-pink-300/80 mb-2">
-                    <FaLightbulb className="inline mr-2" />
-                    <span className="font-medium">Thinking...</span>
-                  </div>
-                  <div className="space-y-2">
-                    {thinkingSteps.map((step, index) => (
-                      <div key={index} className="flex items-start space-x-2 text-sm text-pink-300/70">
-                        <div className="w-1.5 h-1.5 bg-pink-300/50 rounded-full mt-2 flex-shrink-0"></div>
-                        <span className="leading-relaxed">{step}</span>
-                      </div>
-                    ))}
-                    <div className="flex space-x-1 mt-3">
-                      <div className="w-1.5 h-1.5 bg-pink-300/60 rounded-full animate-pulse"></div>
-                      <div className="w-1.5 h-1.5 bg-pink-300/60 rounded-full animate-pulse" style={{animationDelay: '0.2s'}}></div>
-                      <div className="w-1.5 h-1.5 bg-pink-300/60 rounded-full animate-pulse" style={{animationDelay: '0.4s'}}></div>
-                    </div>
-                  </div>
-                </Card>
-              </div>
-            </div>
-          )}
-          
-          {isTyping && !showThinking && (
-            <div className="typing-animation" data-testid="typing-indicator">
-              <div className="flex items-start space-x-4">
-                <Card className="bg-transparent border-none rounded-2xl rounded-tl-sm px-4 py-3">
-                  <div className="flex space-x-1">
-                    <div className="w-2 h-2 bg-pink-300/60 rounded-full animate-pulse"></div>
-                    <div className="w-2 h-2 bg-pink-300/60 rounded-full animate-pulse" style={{animationDelay: '0.2s'}}></div>
-                    <div className="w-2 h-2 bg-pink-300/60 rounded-full animate-pulse" style={{animationDelay: '0.4s'}}></div>
-                  </div>
-                </Card>
-              </div>
-            </div>
-          )}
-          
-          <div ref={messagesEndRef} />
-        </div>
-
-        {/* Camera Preview */}
-        {isCameraActive && (
-          <div className="fixed top-4 left-1/2 transform -translate-x-1/2 w-80 h-60 bg-gray-900 border-2 border-green-400 rounded-lg overflow-hidden backdrop-blur-sm z-50 shadow-lg">
-            <video
-              ref={videoRef}
-              autoPlay
-              playsInline
-              muted
-              className="w-full h-full object-cover bg-gray-800"
-              style={{ transform: 'scaleX(-1)' }} // Mirror the video like a selfie
-              onCanPlay={() => {
-                console.log("Video can play");
-                if (videoRef.current) {
-                  videoRef.current.play().catch(e => console.error("Auto-play failed:", e));
-                }
-              }}
-              onError={(e) => {
-                console.error("Video element error:", e);
-              }}
-            />
-            {/* Enhanced Status indicators */}
-            <div className="absolute top-2 left-2 space-y-1">
-              <div className="flex items-center space-x-1 bg-black/50 rounded px-2 py-1">
-                <div className="w-2 h-2 bg-green-400 rounded-full animate-pulse"></div>
-                <span className="text-green-400 text-xs">LIVE</span>
-              </div>
-              {isAnalyzingVideo && (
-                <div className="flex items-center space-x-1 bg-black/50 rounded px-2 py-1">
-                  <FaBrain className="text-xs text-blue-400" />
-                  <span className="text-blue-400 text-xs">AI Vision</span>
-                </div>
-              )}
-              {currentEmotion !== "neutral" && (
-                <div className="flex items-center space-x-1 bg-black/50 rounded px-2 py-1">
-                  <FaSmile className="text-xs text-yellow-400" />
-                  <span className="text-yellow-400 text-xs capitalize">{currentEmotion}</span>
-                </div>
-              )}
-            </div>
-            <div className="absolute top-2 right-2 flex space-x-1">
-              <Button
-                variant="ghost" 
-                size="sm"
-                className="p-1 text-white/70 hover:text-white bg-black/50 rounded"
-                onClick={switchCamera}
-                data-testid="button-switch-camera"
-                title="Switch camera (front/back)"
-              >
-                <FaSync className="text-xs" />
-              </Button>
-              <Button
-                variant="ghost" 
-                size="sm"
-                className="p-1 text-white/70 hover:text-white bg-black/50 rounded"
-                onClick={capturePhoto}
-                data-testid="button-capture"
-                title="Capture photo for Milla"
-              >
-                <FaCamera className="text-xs" />
-              </Button>
-              <Button
-                variant="ghost" 
-                size="sm"
-                className="p-1 text-red-400 hover:text-red-300 bg-black/50 rounded"
-                onClick={stopCamera}
-                data-testid="button-close-camera"
-                title="Stop camera"
-              >
-                <FaTimes className="text-xs" />
-              </Button>
-            </div>
-          </div>
-        )}
-
-        {/* Chat Input Area */}
-        <div className="bg-black/50 backdrop-blur-sm border-t border-white/10 p-6 relative z-10">
-        <div className="max-w-4xl mx-auto">
-          <div className="relative">
-            <div className="flex items-end space-x-4">
-              <div className="flex-1 relative">
-                <Textarea
-                  ref={textareaRef}
-                  placeholder="Type your message to Milla..."
-                  className="w-full bg-black/30 backdrop-blur border border-white/20 rounded-2xl px-4 py-3 pr-44 text-white placeholder:text-white/60 resize-none min-h-[3rem] max-h-32 focus:outline-none focus:ring-1 focus:ring-primary/50 focus:border-primary/50 transition-all"
-                  value={message}
-                  onChange={(e) => handleInputChange(e.target.value)}
-                  onKeyDown={handleKeyDown}
-                  rows={1}
-                  data-testid="input-message"
-                />
-                
-                {/* Camera Button */}
-                <Button
-                  variant="ghost" 
-                  size="sm"
-                  className={`absolute right-36 bottom-3 p-2 transition-colors ${
-                    isCameraActive 
-                      ? 'text-green-400' 
-                      : 'text-white/60 hover:text-white'
-                  }`}
-                  onClick={isCameraActive ? stopCamera : startCamera}
-                  data-testid="button-camera"
-                >
-                  <FaVideo className={isCameraActive ? "" : "opacity-60"} />
-                </Button>
-
-                {/* Voice Input Button */}
-                <Button
-                  variant="ghost" 
-                  size="sm"
-                  className={`absolute right-24 bottom-3 p-2 transition-colors ${
-                    isListening 
-                      ? 'text-red-400 animate-pulse' 
-                      : 'text-white/60 hover:text-white'
-                  }`}
-                  onClick={isListening ? stopListening : startListening}
-                  data-testid="button-voice"
-                >
-                  {isListening ? <FaStop /> : <FaMicrophone />}
-                </Button>
-                
-                {/* Video Analysis Button */}
-                <Button
-                  variant="ghost" 
-                  size="sm"
-                  className={`absolute right-10 bottom-3 p-2 transition-colors ${
-                    showVideoAnalyzer 
-                      ? 'text-purple-400' 
-                      : 'text-white/60 hover:text-white'
-                  }`}
-                  onClick={() => setShowVideoAnalyzer(!showVideoAnalyzer)}
-                  data-testid="button-video-analysis"
-                  title="Video Analysis"
-                >
-                  <FaVideo />
-                </Button>
-
-                {/* Attachment Button */}
-                <Button
-                  variant="ghost" 
-                  size="sm"
-                  className="absolute right-3 bottom-3 p-2 text-white/60 hover:text-white transition-colors"
-                  data-testid="button-attachment"
-                  onClick={() => {
-                    const input = document.createElement('input');
-                    input.type = 'file';
-                    input.accept = 'image/*,video/*,audio/*,.pdf,.txt,.doc,.docx';
-                    input.onchange = (e) => {
-                      const file = (e.target as HTMLInputElement).files?.[0];
-                      if (file) {
-                        toast({
-                          title: "File Upload",
-                          description: `Selected: ${file.name} (${(file.size / 1024 / 1024).toFixed(2)} MB)`,
-                        });
-                        // TODO: Implement file upload functionality
-                      }
-                    };
-                    input.click();
-                  }}
-                >
-                  <FaPaperclip />
-                </Button>
-              </div>
-              
-              {/* Send Button */}
-              <Button
-                className="bg-white/20 hover:bg-white/30 backdrop-blur-sm border border-white/30 rounded-2xl p-3 text-white hover:shadow-lg transition-all duration-200 disabled:opacity-50 disabled:cursor-not-allowed"
-                onClick={handleSendMessage}
-                disabled={!message.trim()}
-                data-testid="button-send"
-              >
-                <FaPaperPlane className="text-lg" />
-              </Button>
-            </div>
-            
-          </div>
-        </div>
-
-        {/* Video Analyzer */}
-        <VideoAnalyzer
-          isOpen={showVideoAnalyzer}
-          onClose={() => setShowVideoAnalyzer(false)}
-          onAnalysisUpdate={(results) => {
-            // Example: summarize and send to chat
-            if (results && results.length > 0) {
-              const summary = results.map(r => r.class).join(', ');
-              const analysisMessage = `🎬 **Video Analysis Complete!**\n\n**Detected:** ${summary}`;
-              rapidFireSend(analysisMessage);
-              toast({
-                title: "Video Analyzed",
-                description: `Detected: ${summary}`,
-              });
-            }
-          }}
-        />
->>>>>>> d6c0a1fc
+
       </div>
     </main>
   );
