--- conflicted
+++ resolved
@@ -151,11 +151,8 @@
             opacity: isLoading ? 0.6 : 1
           }}
           placeholder="Type your message..."
-<<<<<<< HEAD
-          onKeyDown={e => { if (e.key === "Enter" && !loading) handleSend(); }}
-=======
+
           onKeyDown={e => { if (e.key === "Enter" && !isLoading) handleSend(); }}
->>>>>>> 67c5727e
         />
         <button
           onClick={handleSend}
