<<<<<<< HEAD
import React, { useState } from "react";
=======
import React, { useState, useRef, useEffect, useCallback } from "react";
import { Button } from "@/components/ui/button";
import { Textarea } from "@/components/ui/textarea";
import { Card } from "@/components/ui/card";
import { useQuery, useMutation, useQueryClient } from "@tanstack/react-query";
import { apiRequest } from "@/lib/queryClient";
import { useToast } from "@/hooks/use-toast";
import { checkIdentityQuery, MILLA_IDENTITY, GreetingProtocol } from "@/lib/MillaCore";
import type { Message } from "@shared/schema";
import { useSpeechRecognition } from "@/hooks/useSpeechRecognition";
import { useSpeechSynthesis } from "@/hooks/useSpeechSynthesis";
import { useConversationMemory } from "@/contexts/ConversationContext";
import { formatTimeCST } from "@/lib/timeUtils";
<<<<<<< HEAD

const BACKGROUND_IMAGE = "/attached_assets/6124451be476ac0007e3face_bdd6ecce-c0f8-48c9-98c1-183aef053c3a_1756909651397.jpg";

// Memoized message list to prevent unnecessary re-renders
type MessageListProps = {
  messages: Message[];
  renderMessageContent: (content: string) => React.ReactNode;
  formatTimeCST: (ts: any) => string;
};

const MemoizedMessageList = React.memo(function MessageList({ 
  messages, 
  renderMessageContent, 
  formatTimeCST 
}: MessageListProps) {
=======
import { useIsMobile } from "@/hooks/use-mobile";

>>>>>>> c060f4657607bbeb5953d5fb1b7dcfd5d16ad722
const BACKGROUND_IMAGE = "/attached_assets/6124451be476ac0007e3face_bdd6ecce-c0f8-48c9-98c1-183aef053c3a_1756909651397.jpg";

interface ChatMessage extends Message {
  id: string;
  timestamp: Date;
}

interface ChatInterfaceProps {
  theme?: 'light' | 'dark';
  onAvatarStateChange?: (state: 'neutral' | 'thinking' | 'responding' | 'listening') => void;
}

export default function ChatInterface({ theme = 'dark', onAvatarStateChange }: ChatInterfaceProps) {
  const [messages, setMessages] = useState<ChatMessage[]>([]);
  const [input, setInput] = useState("");
  const [isLoading, setIsLoading] = useState(false);
  const [isTyping, setIsTyping] = useState(false);
  const [error, setError] = useState<string | null>(null);
  const [hasWelcomed, setHasWelcomed] = useState(false);
  
  const messagesEndRef = useRef<HTMLDivElement>(null);
  const inputRef = useRef<HTMLTextAreaElement>(null);
  const { toast } = useToast();
  const isMobile = useIsMobile();

<<<<<<< HEAD
  const handleSend = () => {
    if (input.trim()) {
      setMessages([...messages, input]);
      setInput("");
    }
  };

>>>>>>> d5fbc372
  return (
    <div
      style={{
        minHeight: "100vh",
        backgroundImage: `url('${BACKGROUND_IMAGE}')`,
        backgroundSize: "cover",
        backgroundPosition: "center",
        display: "flex",
        flexDirection: "column",
        justifyContent: "flex-end",
        alignItems: "center",
        padding: "2rem",
      }}
    >
      <div style={{ width: "100%", maxWidth: 600, marginBottom: "1rem" }}>
        {messages.map((msg, idx) => (
          <div key={idx} style={{ background: "rgba(255,255,255,0.8)", margin: "0.5rem 0", padding: "0.5rem", borderRadius: "8px" }}>
            {msg}
          </div>
        ))}
      </div>
      <div style={{ width: "100%", maxWidth: 600, display: "flex" }}>
        <input
          value={input}
          onChange={e => setInput(e.target.value)}
          style={{ flex: 1, padding: "0.5rem", borderRadius: "8px 0 0 8px", border: "1px solid #ccc" }}
          placeholder="Type your message..."
        />
        <button
          onClick={handleSend}
          style={{ padding: "0.5rem 1rem", borderRadius: "0 8px 8px 0", border: "1px solid #ccc", background: "#007bff", color: "#fff" }}
        >
<<<<<<< HEAD
          {msg.role === "assistant" ? (
            <div className="flex items-start space-x-4 mb-4">
              <div className="w-8 h-8 bg-gradient-to-r from-pink-500 to-purple-600 rounded-full flex items-center justify-center flex-shrink-0 mt-1">
                <i className="fas fa-robot text-white text-xs"></i>
              </div>
              <div className="flex-1 bg-black/20 backdrop-blur-sm rounded-2xl rounded-tl-sm px-4 py-3 max-w-3xl border border-white/10">
                <div className="text-pink-300 leading-relaxed whitespace-pre-wrap">
                  {renderMessageContent(msg.content)}
=======
          Send
        </button>
=======
  // Auto-scroll to bottom when new messages are added
  const scrollToBottom = useCallback(() => {
    messagesEndRef.current?.scrollIntoView({ behavior: "smooth" });
  }, []);

  useEffect(() => {
    scrollToBottom();
  }, [messages, scrollToBottom]);

  // Send welcome message on component mount
  useEffect(() => {
    if (!hasWelcomed) {
      const welcomeMessage: ChatMessage = {
        id: `welcome-${Date.now()}`,
        role: "assistant",
        content: "Hi Danny Ray! I'm Milla Rayne. How can I help you today?",
        timestamp: new Date()
      };
      setMessages([welcomeMessage]);
      setHasWelcomed(true);
    }
  }, [hasWelcomed]);

  // API mutation for sending messages
  const sendMessageMutation = useMutation({
    mutationFn: async (messageContent: string) => {
      try {
        const response = await apiRequest("/api/chat", {
          method: "POST",
          headers: { "Content-Type": "application/json" },
          body: JSON.stringify({ message: messageContent })
        });
        
        if (!response.ok) {
          throw new Error(`Backend responded with status ${response.status}`);
        }
        
        return await response.json();
      } catch (error) {
        // If backend is not available, return a placeholder response
        console.warn("Backend not available, using placeholder response:", error);
        return {
          message: "Thank you for your message, Danny Ray! I'm currently in demonstration mode. In the full version, I'd provide a personalized response based on our conversation history and my adaptive personality framework."
        };
      }
    },
    onSuccess: (data) => {
      setIsLoading(false);
      setIsTyping(false);
      onAvatarStateChange?.('neutral');
      
      const botMessage: ChatMessage = {
        id: `bot-${Date.now()}`,
        role: "assistant",
        content: data.message || "I'm here to help!",
        timestamp: new Date()
      };
      
      setMessages(prev => [...prev, botMessage]);
    },
    onError: (error) => {
      setIsLoading(false);
      setIsTyping(false);
      onAvatarStateChange?.('neutral');
      
      const errorMessage = error instanceof Error ? error.message : "Failed to get response";
      setError("Unable to connect to Milla Rayne's backend. Please try again later.");
      
      // Add a fallback message from Milla
      const fallbackMessage: ChatMessage = {
        id: `fallback-${Date.now()}`,
        role: "assistant", 
        content: "I apologize, Danny Ray. I'm having trouble connecting to my full capabilities right now. Please try again in a moment!",
        timestamp: new Date()
      };
      
      setMessages(prev => [...prev, fallbackMessage]);
      
      toast({
        title: "Connection Issue",
        description: "Having trouble reaching Milla Rayne's backend, but she's still here with you.",
        variant: "destructive"
      });
    }
  });

  // Handle sending messages
  const handleSendMessage = useCallback(async () => {
    if (!input.trim() || isLoading) return;

    const userMessage: ChatMessage = {
      id: `user-${Date.now()}`,
      role: "user", 
      content: input.trim(),
      timestamp: new Date()
    };

    // Add user message immediately
    setMessages(prev => [...prev, userMessage]);
    setInput("");
    setError(null);
    
    // Set loading states
    setIsLoading(true);
    setIsTyping(true);
    onAvatarStateChange?.('thinking');

    // Send to backend
    sendMessageMutation.mutate(input.trim());
  }, [input, isLoading, sendMessageMutation, onAvatarStateChange]);

  // Handle Enter key press
  const handleKeyPress = useCallback((e: React.KeyboardEvent) => {
    if (e.key === 'Enter' && !e.shiftKey) {
      e.preventDefault();
      handleSendMessage();
    }
  }, [handleSendMessage]);

  // Render message content with basic formatting
  const renderMessageContent = useCallback((content: string) => {
    return content.split('\n').map((line, index) => (
      <React.Fragment key={index}>
        {line}
        {index < content.split('\n').length - 1 && <br />}
      </React.Fragment>
    ));
  }, []);

  // Memoized message list component
  const MessageList = React.memo(function MessageList({ 
    messages, 
    renderMessageContent, 
    formatTimeCST,
    isMobile 
  }: {
    messages: ChatMessage[];
    renderMessageContent: (content: string) => React.ReactNode;
    formatTimeCST: (date: Date) => string;
    isMobile: boolean;
  }) {
    return (
      <>
        {messages.map((msg) => (
          <div 
            key={msg.id} 
            className={`message-fade-in mb-6 ${isMobile ? 'px-2' : 'px-4'}`}
            data-testid={`message-${msg.role}-${msg.id}`}
          >
            {msg.role === "assistant" ? (
              // Milla Rayne (bot) message - left aligned
              <div className="flex items-start space-x-3">
                {/* Bot Avatar */}
                <div className="flex-shrink-0 w-10 h-10 bg-gradient-to-br from-pink-500/20 to-purple-500/20 rounded-full flex items-center justify-center border border-pink-400/30 backdrop-blur-sm">
                  <span className="text-pink-300 font-bold text-sm">MR</span>
>>>>>>> d5fbc372
                </div>
                
                {/* Message Content */}
                <div className="flex-1 max-w-[85%]">
                  <div className="flex items-center space-x-2 mb-1">
                    <span className="text-pink-300 font-semibold text-sm">Milla Rayne</span>
                  </div>
                  <div className="bg-gradient-to-br from-pink-500/10 to-purple-500/10 backdrop-blur-sm border border-pink-400/20 rounded-2xl rounded-tl-sm px-4 py-3 shadow-lg">
                    <div className="text-pink-100 leading-relaxed whitespace-pre-wrap text-sm">
                      {renderMessageContent(msg.content)}
                    </div>
                    <div className="mt-2 text-xs text-pink-300/60">
                      <i className="fas fa-clock mr-1"></i>
                      {formatTimeCST(msg.timestamp)}
                    </div>
                  </div>
                </div>
              </div>
<<<<<<< HEAD
            </div>
          ) : (
            <div className="flex items-start space-x-4 justify-end mb-4">
              <div className="flex-1 bg-black/20 backdrop-blur-sm rounded-2xl rounded-tr-sm px-4 py-3 max-w-2xl border border-white/10">
                <div className="text-blue-300 leading-relaxed whitespace-pre-wrap">
                  {renderMessageContent(msg.content)}
=======
            ) : (
              // Danny Ray (user) message - right aligned
              <div className="flex items-start space-x-3 justify-end">
                {/* Message Content */}
                <div className="flex-1 max-w-[85%] flex flex-col items-end">
                  <div className="flex items-center space-x-2 mb-1">
                    <span className="text-blue-300 font-semibold text-sm">Danny Ray</span>
                  </div>
                  <div className="bg-gradient-to-br from-blue-500/15 to-cyan-500/10 backdrop-blur-sm border border-blue-400/25 rounded-2xl rounded-tr-sm px-4 py-3 shadow-lg">
                    <div className="text-blue-100 leading-relaxed whitespace-pre-wrap text-sm">
                      {renderMessageContent(msg.content)}
                    </div>
                    <div className="mt-2 text-xs text-blue-300/60 text-right">
                      <i className="fas fa-clock mr-1"></i>
                      {formatTimeCST(msg.timestamp)}
                    </div>
                  </div>
>>>>>>> d5fbc372
                </div>
                
                {/* User Avatar */}
                <div className="flex-shrink-0 w-10 h-10 bg-gradient-to-br from-blue-500/20 to-cyan-500/20 rounded-full flex items-center justify-center border border-blue-400/30 backdrop-blur-sm">
                  <span className="text-blue-300 font-bold text-sm">DR</span>
                </div>
              </div>
            )}
          </div>
        ))}
      </>
    );
  });

  return (
    <div 
      className="flex flex-col h-full relative overflow-hidden"
      style={{
        backgroundImage: `url(${BACKGROUND_IMAGE})`,
        backgroundSize: 'cover',
        backgroundPosition: 'center',
        backgroundAttachment: 'fixed'
      }}
    >
      {/* Semi-transparent overlay for readability */}
      <div className="absolute inset-0 bg-black/40 backdrop-blur-sm"></div>
      
      {/* Glassmorphism chat container */}
      <div className="relative z-10 flex flex-col h-full bg-black/20 backdrop-blur-md border border-white/10">
        
        {/* Chat Header */}
        <div className="flex-shrink-0 px-4 py-3 border-b border-white/10 bg-black/20 backdrop-blur-sm">
          <div className="flex items-center justify-between">
            <div className="flex items-center space-x-3">
              <div className="w-8 h-8 bg-gradient-to-br from-pink-500/20 to-purple-500/20 rounded-full flex items-center justify-center border border-pink-400/30">
                <span className="text-pink-300 font-bold text-xs">MR</span>
              </div>
              <div>
                <h2 className="text-pink-300 font-semibold text-sm">Milla Rayne</h2>
                <p className="text-pink-300/60 text-xs">Your AI Companion</p>
              </div>
            </div>
            {isTyping && (
              <div className="flex items-center space-x-1 text-pink-300/70 text-xs">
                <div className="flex space-x-1">
                  <div className="w-1 h-1 bg-pink-400 rounded-full animate-pulse"></div>
                  <div className="w-1 h-1 bg-pink-400 rounded-full animate-pulse" style={{ animationDelay: '0.2s' }}></div>
                  <div className="w-1 h-1 bg-pink-400 rounded-full animate-pulse" style={{ animationDelay: '0.4s' }}></div>
                </div>
                <span className="ml-2 typing-animation">typing...</span>
              </div>
            )}
          </div>
        </div>

        {/* Messages Container */}
        <div className="flex-1 overflow-y-auto p-2 scroll-smooth chat-scroll">
          <MessageList 
            messages={messages}
            renderMessageContent={renderMessageContent}
            formatTimeCST={formatTimeCST}
            isMobile={isMobile}
          />
          
          {/* Typing Indicator */}
          {isTyping && (
            <div className={`message-fade-in mb-4 ${isMobile ? 'px-2' : 'px-4'}`}>
              <div className="flex items-start space-x-3">
                <div className="flex-shrink-0 w-10 h-10 bg-gradient-to-br from-pink-500/20 to-purple-500/20 rounded-full flex items-center justify-center border border-pink-400/30 backdrop-blur-sm">
                  <span className="text-pink-300 font-bold text-sm">MR</span>
                </div>
                <div className="bg-gradient-to-br from-pink-500/10 to-purple-500/10 backdrop-blur-sm border border-pink-400/20 rounded-2xl rounded-tl-sm px-4 py-3 shadow-lg">
                  <div className="flex space-x-1">
                    <div className="w-2 h-2 bg-pink-400/60 rounded-full animate-pulse"></div>
                    <div className="w-2 h-2 bg-pink-400/60 rounded-full animate-pulse" style={{ animationDelay: '0.2s' }}></div>
                    <div className="w-2 h-2 bg-pink-400/60 rounded-full animate-pulse" style={{ animationDelay: '0.4s' }}></div>
                  </div>
                </div>
              </div>
            </div>
          )}
          
          {/* Scroll anchor */}
          <div ref={messagesEndRef} />
        </div>

<<<<<<< HEAD
export default function ChatInterface() {
  const [messages, setMessages] = useState<Message[]>([]);
  const [input, setInput] = useState("");
  const [isLoading, setIsLoading] = useState(false);
  const messagesEndRef = useRef<HTMLDivElement>(null);
  const textareaRef = useRef<HTMLTextAreaElement>(null);
  const { toast } = useToast();
  const { addExchange, getRecentMessages, extractAndSetUserName } = useConversationMemory();

  // Auto-scroll to bottom when new messages arrive
  const scrollToBottom = () => {
    messagesEndRef.current?.scrollIntoView({ behavior: "smooth" });
  };

  useEffect(() => {
    scrollToBottom();
  }, [messages]);

  // Fetch existing messages from the server
  const { data: existingMessages } = useQuery({
    queryKey: ["/api/messages"],
    enabled: true,
  });

  useEffect(() => {
    if (existingMessages && Array.isArray(existingMessages)) {
      setMessages(existingMessages);
    }
  }, [existingMessages]);

  // Send message mutation
  const sendMessageMutation = useMutation({
    mutationFn: async (messageContent: string) => {
      const response = await apiRequest("POST", "/api/messages", {
        content: messageContent,
        role: "user",
      });
      return response.json();
    },
    onSuccess: (data) => {
      // Add user message
      const userMessage: Message = {
        id: crypto.randomUUID(),
        content: input,
        role: "user",
        timestamp: new Date(),
        personalityMode: null,
        userId: null,
      };
      
      setMessages(prev => [...prev, userMessage]);
      
      // Extract user name if present
      extractAndSetUserName(input);
      
      // Add assistant response
      if (data?.response) {
        const assistantMessage: Message = {
          id: crypto.randomUUID(),
          content: data.response,
          role: "assistant",
          timestamp: new Date(),
          personalityMode: data.personalityMode || null,
          userId: null,
        };
        
        setMessages(prev => [...prev, assistantMessage]);
        
        // Add to conversation memory
        addExchange(input, data.response);
      }
      
      setInput("");
      setIsLoading(false);
    },
    onError: (error) => {
      console.error("Failed to send message:", error);
      
      // Mock response for demo purposes if API fails
      const userMessage: Message = {
        id: crypto.randomUUID(),
        content: input,
        role: "user",
        timestamp: new Date(),
        personalityMode: null,
        userId: null,
      };
      
      const mockResponse: Message = {
        id: crypto.randomUUID(),
        content: "Hello! I'm Milla, your AI assistant. I'm here to help you with anything you need. How can I assist you today?",
        role: "assistant",
        timestamp: new Date(),
        personalityMode: "empathetic",
        userId: null,
      };
      
      setMessages(prev => [...prev, userMessage, mockResponse]);
      addExchange(input, mockResponse.content);
      
      toast({
        title: "Connection Issue",
        description: "Using offline mode - responses may be limited.",
        variant: "default",
      });
      
      setInput("");
      setIsLoading(false);
    },
  });

  const handleSendMessage = async () => {
    if (!input.trim() || isLoading) return;

    setIsLoading(true);
    sendMessageMutation.mutate(input);
  };

  const handleKeyPress = (e: React.KeyboardEvent) => {
    if (e.key === "Enter" && (e.metaKey || e.ctrlKey)) {
      e.preventDefault();
      handleSendMessage();
    }
  };

  // Auto-resize textarea
  useEffect(() => {
    if (textareaRef.current) {
      textareaRef.current.style.height = "auto";
      textareaRef.current.style.height = textareaRef.current.scrollHeight + "px";
    }
  }, [input]);

  const renderMessageContent = (content: string) => {
    return content;
  };

  return (
    <div 
      className="flex flex-col h-full relative"
      style={{
        backgroundImage: `url(${BACKGROUND_IMAGE})`,
        backgroundSize: "cover",
        backgroundPosition: "center",
        backgroundAttachment: "fixed"
      }}
    >
      {/* Background Overlay for text visibility */}
      <div className="absolute inset-0 bg-gradient-to-br from-black/70 via-black/60 to-black/70 backdrop-blur-[2px]" />
      
      {/* Content Container */}
      <div className="relative z-10 flex flex-col h-full">
        {/* Chat Header */}
        <div className="flex-shrink-0 p-4 border-b border-white/10 bg-black/20 backdrop-blur-sm">
          <div className="flex items-center space-x-3">
            <div className="w-10 h-10 bg-gradient-to-r from-pink-500 to-purple-600 rounded-full flex items-center justify-center">
              <i className="fas fa-robot text-white text-sm"></i>
            </div>
            <div>
              <h2 className="text-lg font-semibold text-white">Chat with Milla</h2>
              <p className="text-sm text-white/70">Your AI Assistant</p>
            </div>
          </div>
        </div>

        {/* Messages Area */}
        <div className="flex-1 overflow-y-auto p-4 space-y-4">
          {messages.length === 0 ? (
            <div className="flex items-center justify-center h-full">
              <div className="text-center text-white/60">
                <div className="w-16 h-16 bg-gradient-to-r from-pink-500 to-purple-600 rounded-full flex items-center justify-center mx-auto mb-4">
                  <i className="fas fa-comments text-white text-xl"></i>
                </div>
                <h3 className="text-lg font-medium mb-2">Start a conversation</h3>
                <p className="text-sm">Send a message to begin chatting with Milla</p>
              </div>
            </div>
          ) : (
            <MemoizedMessageList 
              messages={messages}
              renderMessageContent={renderMessageContent}
              formatTimeCST={formatTimeCST}
            />
          )}
          
          {/* Loading indicator */}
          {isLoading && (
            <div className="flex items-start space-x-4 mb-4">
              <div className="w-8 h-8 bg-gradient-to-r from-pink-500 to-purple-600 rounded-full flex items-center justify-center flex-shrink-0 mt-1">
                <i className="fas fa-robot text-white text-xs"></i>
              </div>
              <div className="bg-black/20 backdrop-blur-sm rounded-2xl rounded-tl-sm px-4 py-3 border border-white/10">
                <div className="flex items-center space-x-2 text-pink-300">
                  <div className="flex space-x-1">
                    <div className="w-2 h-2 bg-pink-400 rounded-full animate-pulse"></div>
                    <div className="w-2 h-2 bg-pink-400 rounded-full animate-pulse" style={{animationDelay: "0.2s"}}></div>
                    <div className="w-2 h-2 bg-pink-400 rounded-full animate-pulse" style={{animationDelay: "0.4s"}}></div>
                  </div>
                  <span className="text-sm">Milla is typing...</span>
                </div>
              </div>
            </div>
          )}
          
          <div ref={messagesEndRef} />
        </div>

        {/* Input Area */}
        <div className="flex-shrink-0 p-4 border-t border-white/10 bg-black/20 backdrop-blur-sm">
          <div className="flex items-end space-x-3">
            <div className="flex-1 relative">
              <Textarea
                ref={textareaRef}
                value={input}
                onChange={(e) => setInput(e.target.value)}
                onKeyDown={handleKeyPress}
                placeholder="Type your message to Milla..."
                className="w-full bg-black/40 border border-white/20 rounded-2xl px-4 py-3 text-white placeholder:text-white/50 resize-none min-h-[3rem] max-h-32 focus:outline-none focus:ring-2 focus:ring-pink-400 focus:border-transparent transition-all"
=======
        {/* Error Display */}
        {error && (
          <div className="flex-shrink-0 px-4 py-2 bg-red-500/20 border-t border-red-400/30 backdrop-blur-sm">
            <div className="text-red-300 text-sm flex items-center">
              <i className="fas fa-exclamation-triangle mr-2"></i>
              {error}
            </div>
          </div>
        )}

        {/* Input Area */}
        <div className="flex-shrink-0 p-4 border-t border-white/10 bg-black/20 backdrop-blur-sm">
          <div className="flex space-x-2">
            <div className="flex-1 relative">
              <Textarea
                ref={inputRef}
                value={input}
                onChange={(e) => setInput(e.target.value)}
                onKeyPress={handleKeyPress}
                placeholder="Type your message..."
                className="resize-none bg-white/10 border-white/20 text-white placeholder-white/50 rounded-xl backdrop-blur-sm focus:border-pink-400/50 focus:ring-pink-400/25 min-h-[40px] max-h-32"
>>>>>>> d5fbc372
                rows={1}
                disabled={isLoading}
              />
            </div>
<<<<<<< HEAD
            
            <Button
              onClick={handleSendMessage}
              disabled={!input.trim() || isLoading}
              className="bg-gradient-to-r from-pink-500 to-purple-600 hover:from-pink-600 hover:to-purple-700 text-white rounded-2xl p-3 transition-all duration-200 disabled:opacity-50 disabled:cursor-not-allowed"
            >
              {isLoading ? (
                <i className="fas fa-spinner fa-spin text-lg"></i>
              ) : (
                <i className="fas fa-paper-plane text-lg"></i>
              )}
            </Button>
          </div>
          
          {/* Input Helper Text */}
          <div className="flex items-center justify-between mt-2 text-xs text-white/50">
            <div className="flex items-center space-x-4">
              <span>
                <i className="fas fa-shield-alt mr-1"></i>
                End-to-end encrypted
              </span>
            </div>
            <div className="flex items-center space-x-2">
              <kbd className="px-2 py-1 bg-black/20 rounded text-xs border border-white/20">⌘</kbd>
              <kbd className="px-2 py-1 bg-black/20 rounded text-xs border border-white/20">Enter</kbd>
              <span>to send</span>
            </div>
          </div>
        </div>
      </div>
    </div>
  );
}
   
=======
            <Button
              onClick={handleSendMessage}
              disabled={!input.trim() || isLoading}
              className="bg-gradient-to-r from-pink-500/80 to-purple-500/80 hover:from-pink-500 hover:to-purple-500 text-white border-pink-400/30 backdrop-blur-sm rounded-xl px-4 py-2 transition-all duration-200 disabled:opacity-50 disabled:cursor-not-allowed chat-button"
              size={isMobile ? "sm" : "default"}
            >
              {isLoading ? (
                <div className="flex items-center space-x-2">
                  <div className="w-4 h-4 border-2 border-white/30 border-t-white rounded-full animate-spin"></div>
                  {!isMobile && <span className="text-sm">Sending...</span>}
                </div>
              ) : (
                <div className="flex items-center space-x-2">
                  <i className="fas fa-paper-plane text-sm"></i>
                  {!isMobile && <span className="text-sm">Send</span>}
                </div>
              )}
            </Button>
          </div>
        </div>
>>>>>>> c060f4657607bbeb5953d5fb1b7dcfd5d16ad722
      </div>
    </div>
  );
}
>>>>>>> d5fbc372
<|MERGE_RESOLUTION|>--- conflicted
+++ resolved
@@ -1,6 +1,4 @@
-<<<<<<< HEAD
-import React, { useState } from "react";
-=======
+
 import React, { useState, useRef, useEffect, useCallback } from "react";
 import { Button } from "@/components/ui/button";
 import { Textarea } from "@/components/ui/textarea";
@@ -14,7 +12,7 @@
 import { useSpeechSynthesis } from "@/hooks/useSpeechSynthesis";
 import { useConversationMemory } from "@/contexts/ConversationContext";
 import { formatTimeCST } from "@/lib/timeUtils";
-<<<<<<< HEAD
+
 
 const BACKGROUND_IMAGE = "/attached_assets/6124451be476ac0007e3face_bdd6ecce-c0f8-48c9-98c1-183aef053c3a_1756909651397.jpg";
 
@@ -30,10 +28,7 @@
   renderMessageContent, 
   formatTimeCST 
 }: MessageListProps) {
-=======
-import { useIsMobile } from "@/hooks/use-mobile";
-
->>>>>>> c060f4657607bbeb5953d5fb1b7dcfd5d16ad722
+
 const BACKGROUND_IMAGE = "/attached_assets/6124451be476ac0007e3face_bdd6ecce-c0f8-48c9-98c1-183aef053c3a_1756909651397.jpg";
 
 interface ChatMessage extends Message {
@@ -59,15 +54,7 @@
   const { toast } = useToast();
   const isMobile = useIsMobile();
 
-<<<<<<< HEAD
-  const handleSend = () => {
-    if (input.trim()) {
-      setMessages([...messages, input]);
-      setInput("");
-    }
-  };
-
->>>>>>> d5fbc372
+
   return (
     <div
       style={{
@@ -100,19 +87,10 @@
           onClick={handleSend}
           style={{ padding: "0.5rem 1rem", borderRadius: "0 8px 8px 0", border: "1px solid #ccc", background: "#007bff", color: "#fff" }}
         >
-<<<<<<< HEAD
-          {msg.role === "assistant" ? (
-            <div className="flex items-start space-x-4 mb-4">
-              <div className="w-8 h-8 bg-gradient-to-r from-pink-500 to-purple-600 rounded-full flex items-center justify-center flex-shrink-0 mt-1">
-                <i className="fas fa-robot text-white text-xs"></i>
-              </div>
-              <div className="flex-1 bg-black/20 backdrop-blur-sm rounded-2xl rounded-tl-sm px-4 py-3 max-w-3xl border border-white/10">
-                <div className="text-pink-300 leading-relaxed whitespace-pre-wrap">
-                  {renderMessageContent(msg.content)}
-=======
+
           Send
         </button>
-=======
+
   // Auto-scroll to bottom when new messages are added
   const scrollToBottom = useCallback(() => {
     messagesEndRef.current?.scrollIntoView({ behavior: "smooth" });
@@ -268,7 +246,7 @@
                 {/* Bot Avatar */}
                 <div className="flex-shrink-0 w-10 h-10 bg-gradient-to-br from-pink-500/20 to-purple-500/20 rounded-full flex items-center justify-center border border-pink-400/30 backdrop-blur-sm">
                   <span className="text-pink-300 font-bold text-sm">MR</span>
->>>>>>> d5fbc372
+
                 </div>
                 
                 {/* Message Content */}
@@ -287,14 +265,7 @@
                   </div>
                 </div>
               </div>
-<<<<<<< HEAD
-            </div>
-          ) : (
-            <div className="flex items-start space-x-4 justify-end mb-4">
-              <div className="flex-1 bg-black/20 backdrop-blur-sm rounded-2xl rounded-tr-sm px-4 py-3 max-w-2xl border border-white/10">
-                <div className="text-blue-300 leading-relaxed whitespace-pre-wrap">
-                  {renderMessageContent(msg.content)}
-=======
+
             ) : (
               // Danny Ray (user) message - right aligned
               <div className="flex items-start space-x-3 justify-end">
@@ -312,7 +283,7 @@
                       {formatTimeCST(msg.timestamp)}
                     </div>
                   </div>
->>>>>>> d5fbc372
+
                 </div>
                 
                 {/* User Avatar */}
@@ -399,7 +370,6 @@
           <div ref={messagesEndRef} />
         </div>
 
-<<<<<<< HEAD
 export default function ChatInterface() {
   const [messages, setMessages] = useState<Message[]>([]);
   const [input, setInput] = useState("");
@@ -618,69 +588,12 @@
                 onKeyDown={handleKeyPress}
                 placeholder="Type your message to Milla..."
                 className="w-full bg-black/40 border border-white/20 rounded-2xl px-4 py-3 text-white placeholder:text-white/50 resize-none min-h-[3rem] max-h-32 focus:outline-none focus:ring-2 focus:ring-pink-400 focus:border-transparent transition-all"
-=======
-        {/* Error Display */}
-        {error && (
-          <div className="flex-shrink-0 px-4 py-2 bg-red-500/20 border-t border-red-400/30 backdrop-blur-sm">
-            <div className="text-red-300 text-sm flex items-center">
-              <i className="fas fa-exclamation-triangle mr-2"></i>
-              {error}
-            </div>
-          </div>
-        )}
-
-        {/* Input Area */}
-        <div className="flex-shrink-0 p-4 border-t border-white/10 bg-black/20 backdrop-blur-sm">
-          <div className="flex space-x-2">
-            <div className="flex-1 relative">
-              <Textarea
-                ref={inputRef}
-                value={input}
-                onChange={(e) => setInput(e.target.value)}
-                onKeyPress={handleKeyPress}
-                placeholder="Type your message..."
-                className="resize-none bg-white/10 border-white/20 text-white placeholder-white/50 rounded-xl backdrop-blur-sm focus:border-pink-400/50 focus:ring-pink-400/25 min-h-[40px] max-h-32"
->>>>>>> d5fbc372
+
                 rows={1}
                 disabled={isLoading}
               />
             </div>
-<<<<<<< HEAD
-            
-            <Button
-              onClick={handleSendMessage}
-              disabled={!input.trim() || isLoading}
-              className="bg-gradient-to-r from-pink-500 to-purple-600 hover:from-pink-600 hover:to-purple-700 text-white rounded-2xl p-3 transition-all duration-200 disabled:opacity-50 disabled:cursor-not-allowed"
-            >
-              {isLoading ? (
-                <i className="fas fa-spinner fa-spin text-lg"></i>
-              ) : (
-                <i className="fas fa-paper-plane text-lg"></i>
-              )}
-            </Button>
-          </div>
-          
-          {/* Input Helper Text */}
-          <div className="flex items-center justify-between mt-2 text-xs text-white/50">
-            <div className="flex items-center space-x-4">
-              <span>
-                <i className="fas fa-shield-alt mr-1"></i>
-                End-to-end encrypted
-              </span>
-            </div>
-            <div className="flex items-center space-x-2">
-              <kbd className="px-2 py-1 bg-black/20 rounded text-xs border border-white/20">⌘</kbd>
-              <kbd className="px-2 py-1 bg-black/20 rounded text-xs border border-white/20">Enter</kbd>
-              <span>to send</span>
-            </div>
-          </div>
-        </div>
-      </div>
-    </div>
-  );
-}
-   
-=======
+
             <Button
               onClick={handleSendMessage}
               disabled={!input.trim() || isLoading}
@@ -701,9 +614,7 @@
             </Button>
           </div>
         </div>
->>>>>>> c060f4657607bbeb5953d5fb1b7dcfd5d16ad722
       </div>
     </div>
   );
 }
->>>>>>> d5fbc372
