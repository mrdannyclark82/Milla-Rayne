--- conflicted
+++ resolved
@@ -1,4 +1,4 @@
-<<<<<<< HEAD
+
 import React, { useState, useEffect, useRef } from "react";
 import { useConversationMemory } from "@/contexts/ConversationContext";
 import type { Message } from "@shared/schema";
@@ -104,614 +104,12 @@
       
       if (data.aiMessage) {
         newMessages.push(data.aiMessage);
-=======
-import React, { useState, useRef, useEffect } from "react";
-import { Button } from "@/components/ui/button";
-import { Textarea } from "@/components/ui/textarea";
-import { Card } from "@/components/ui/card";
-import { useQuery, useMutation, useQueryClient } from "@tanstack/react-query";
-import { apiRequest } from "@/lib/queryClient";
-import { useToast } from "@/hooks/use-toast";
-import { checkIdentityQuery, MILLA_IDENTITY } from "@/lib/MillaCore";
-import type { Message } from "@shared/schema";
-import { AvatarState } from "@/components/Sidebar";
-import { useSpeechRecognition } from "@/hooks/useSpeechRecognition";
-import { useSpeechSynthesis } from "@/hooks/useSpeechSynthesis";
-import { useConversationMemory } from "@/contexts/ConversationContext";
-import { formatTimeCST } from "@/lib/timeUtils";
-import VideoAnalyzer from "@/components/VideoViewer";
-// React Icons imports
-import { 
-  FaPaperPlane, 
-  FaMicrophone, 
-  FaStop, 
-  FaVideo, 
-  FaVideoSlash, 
-  FaPaperclip, 
-  FaCamera, 
-  FaSync, 
-  FaTimes, 
-  FaClock, 
-  FaBrain, 
-  FaLightbulb, 
-  FaShieldAlt, 
-  FaSmile,
-  FaRobot,
-  FaUser
-} from "react-icons/fa";
-
-
-interface Message {
-  id: string;
-  content: string;
-  role: "user" | "assistant";
-  timestamp: string;
-
-}
-
-export default function ChatInterface({ 
-  onAvatarStateChange, 
-  onSpeakingStateChange,
-  voiceEnabled = false, 
-  speechRate = 1.0,
-  voicePitch = 1.1,
-  voiceVolume = 0.8,
-  selectedVoice = null,
-  theme = 'dark',
-  chatTransparency = 80,
-  videoAnalysisResults,
-  personalitySettings
-}: ChatInterfaceProps) {
-  const [message, setMessage] = useState("");
-  const [isTyping, setIsTyping] = useState(false);
-  const [showThinking, setShowThinking] = useState(false);
-  const [thinkingSteps, setThinkingSteps] = useState<string[]>([]);
-  const [showVideoAnalyzer, setShowVideoAnalyzer] = useState(false);
-  
-  // Track user typing state
-  const [userIsTyping, setUserIsTyping] = useState(false);
-  const textareaRef = useRef<HTMLTextAreaElement>(null);
-  const messagesEndRef = useRef<HTMLDivElement>(null);
-  const { toast } = useToast();
-  const queryClient = useQueryClient();
-
-  // Voice functionality
-  const { transcript, isListening, startListening, stopListening, resetTranscript } = useSpeechRecognition();
-  const { 
-    speak, 
-    speaking: isSpeaking, 
-    cancel: stopSpeaking, 
-    voice,
-    setVoice,
-    rate,
-    setRate,
-    pitch,
-    setPitch,
-    volume,
-    setVolume
-  } = useSpeechSynthesis();
-  
-  // Sync voice settings from props
-  useEffect(() => {
-    if (selectedVoice && voice !== selectedVoice) {
-      setVoice(selectedVoice);
-    }
-    if (rate !== speechRate) {
-      setRate(speechRate);
-    }
-    if (pitch !== voicePitch) {
-      setPitch(voicePitch);
-    }
-    if (volume !== voiceVolume) {
-      setVolume(voiceVolume);
-    }
-  }, [selectedVoice, speechRate, voicePitch, voiceVolume, setVoice, setRate, setPitch, setVolume, voice, rate, pitch, volume]);
-
-  // Function to render message content with image support
-  const renderMessageContent = (content: string) => {
-    // Handle null/undefined content
-    if (!content) return content;
-    
-    // Simple approach: detect image markdown and replace with img tags
-    const imageMarkdownPattern = /!\[([^\]]*)\]\((https?:\/\/[^)]+)\)/g;
-    
-    // Check if content contains image markdown
-    if (!imageMarkdownPattern.test(content)) {
-      return content;
-    }
-    
-    // Reset regex lastIndex for reuse
-    imageMarkdownPattern.lastIndex = 0;
-    
-    // Split content and replace images
-    const parts = content.split(imageMarkdownPattern);
-    const elements: React.ReactNode[] = [];
-    
-    for (let i = 0; i < parts.length; i++) {
-      if (i % 3 === 0) {
-        // Text content
-        if (parts[i]) {
-          elements.push(<span key={i}>{parts[i]}</span>);
-        }
-      } else if (i % 3 === 1) {
-        // Alt text (skip this part)
-        continue;
-      } else if (i % 3 === 2) {
-        // Image URL
-        const altText = parts[i - 1] || "Generated Image";
-        const imageUrl = parts[i];
-        elements.push(
-          <ImageWithFallback 
-            key={i}
-            imageUrl={imageUrl}
-            altText={altText}
-          />
-        );
-      }
-    }
-    
-    return <div className="whitespace-pre-wrap">{elements}</div>;
-  };
-  
-  // Camera functionality
-  const [cameraStream, setCameraStream] = useState<MediaStream | null>(null);
-  const [isCameraActive, setIsCameraActive] = useState(false);
-  const [isAnalyzingVideo, setIsAnalyzingVideo] = useState(false);
-  const [currentEmotion, setCurrentEmotion] = useState<string>("neutral");
-  const [facingMode, setFacingMode] = useState<"user" | "environment">("user");
-  const videoRef = useRef<HTMLVideoElement>(null);
-  const analysisIntervalRef = useRef<NodeJS.Timeout | null>(null);
-  
-  // Set speech rate when prop changes
-  useEffect(() => {
-    setRate(speechRate);
-  }, [speechRate, setRate]);
-
-  // Camera functions
-  const startCamera = async () => {
-    try {
-      console.log("Requesting camera access...");
-      
-      const stream = await navigator.mediaDevices.getUserMedia({ 
-        video: { facingMode },
-        audio: false 
-      });
-      
-      console.log("Camera stream obtained:", stream);
-      console.log("Video tracks:", stream.getVideoTracks());
-      
-      setCameraStream(stream);
-      setIsCameraActive(true);
-      
-       // Wait a moment for state to update, then set the video source
-      setTimeout(() => {
-        if (videoRef.current && stream) {
-          console.log("Setting video source...");
-          videoRef.current.srcObject = stream;
-          
-          videoRef.current.onloadedmetadata = () => {
-            console.log("Video metadata loaded, attempting to play...");
-            if (videoRef.current) {
-              videoRef.current.play()
-                .then(() => {
-                  console.log("Video playing successfully");
-                  startRealTimeAnalysis();
-                })
-                .catch(e => console.error("Video play failed:", e));
-            }
-          };
-        } 
-      }, 100);
-      
-      toast({
-        title: "Enhanced Camera Active",
-        description: "Milla can now see you in real-time and detect your emotions",
-      });
-    } catch (error) {
-      console.error("Camera access error:", error);
-      toast({
-        title: "Camera Error", 
-        description: `Failed to access camera: ${(error as Error).message}. Please allow camera permissions.`,
-        variant: "destructive",
-      });
-    }
-  };
-
-  const switchCamera = async () => {
-    if (!isCameraActive) return;
-    
-    // Stop current stream
-    stopCamera();
-    
-    // Switch facing mode
-    const newFacingMode = facingMode === "user" ? "environment" : "user";
-    setFacingMode(newFacingMode);
-    
-    // Wait a moment then restart with new facing mode
-    setTimeout(() => {
-      startCamera();
-    }, 500);
-  };
-
-  const startRealTimeAnalysis = () => {
-    if (analysisIntervalRef.current) return; // Already running
-    
-    setIsAnalyzingVideo(true);
-    console.log("Starting real-time video analysis...");
-    
-//    // Analyze video frames every 3 seconds
-    analysisIntervalRef.current = setInterval(() => {
-      if (videoRef.current && isCameraActive) {
-        analyzeCurrentFrame();
-      }
-    }, 3000);
-  };
-
-  const stopRealTimeAnalysis = () => {
-    if (analysisIntervalRef.current) {
-      clearInterval(analysisIntervalRef.current);
-      analysisIntervalRef.current = null;
-    }
-    setIsAnalyzingVideo(false);
-    setCurrentEmotion("neutral");
-  };
-
-  const analyzeCurrentFrame = async () => {
-    if (!videoRef.current) return;
-    
-    try {
-      const canvas = document.createElement('canvas');
-      const video = videoRef.current;
-      canvas.width = video.videoWidth;
-      canvas.height = video.videoHeight;
-      
-      const ctx = canvas.getContext('2d');
-      if (ctx) {
-        ctx.drawImage(video, 0, 0);
-        const imageData = canvas.toDataURL('image/jpeg', 0.6);
-        
-        // Send for emotion analysis
-        const response = await fetch('/api/analyze-emotion', {
-          method: 'POST',
-          headers: { 'Content-Type': 'application/json' },
-          body: JSON.stringify({ imageData, timestamp: Date.now() })
-        });
-        
-        if (response.ok) {
-          const result = await response.json();
-          if (result.emotion) {
-            setCurrentEmotion(result.emotion);
-            console.log("Detected emotion:", result.emotion);
-          }
-        }
-      }
-    } catch (error) {
-      console.log("Frame analysis error:", error);
-    }
-  };
-
-  const stopCamera = () => {
-    if (cameraStream) {
-      cameraStream.getTracks().forEach(track => track.stop());
-      setCameraStream(null);
-      setIsCameraActive(false);
-      stopRealTimeAnalysis();
-      if (videoRef.current) {
-        videoRef.current.srcObject = null;
-      }
-      toast({
-        title: "Camera Stopped",
-        description: "Camera access has been disabled",
-      });
-    }
-  };
-
-  const sendMessageWithImage = async (messageContent: string, imageData: string) => {
-    onAvatarStateChange("thinking");
-    
-    // Extract user name if provided in this message
-    extractAndSetUserName(messageContent);
-    
-    // Include conversation context for AI to reference (last 4 messages)
-    const recentMessages = getRecentMessages();
-    
-    const response = await apiRequest("POST", "/api/messages", {
-      content: messageContent,
-      role: "user",
-      userId: null,
-      conversationHistory: recentMessages,
-      userName: userName,
-      imageData: imageData // Include base64 image data
-    });
-    
-    const data = await response.json();
-    
-    // Handle success
-    setMessage("");
-    setIsTyping(false);
-    onAvatarStateChange("responding");
-    
-    // Add to conversation memory
-    if (data.userMessage && data.aiMessage) {
-      addExchange(data.userMessage.content, data.aiMessage.content);
-      queryClient.invalidateQueries({ queryKey: ["/api/messages"] });
-    }
-    
-    // Speak the response if voice is enabled
-    if (voiceEnabled && data.aiMessage?.content) {
-      speak(data.aiMessage.content);
-    }
-    
-    // Brief delay to show responding state, then reset to neutral
-    setTimeout(() => {
-      onAvatarStateChange("neutral");
-    }, 2000);
-  };
-
-  const capturePhoto = async () => {
-    if (!videoRef.current || !isCameraActive) return;
-    
-    const canvas = document.createElement('canvas');
-    const video = videoRef.current;
-    canvas.width = video.videoWidth;
-    canvas.height = video.videoHeight;
-    
-    const ctx = canvas.getContext('2d');
-    if (ctx) {
-      ctx.drawImage(video, 0, 0);
-      const imageData = canvas.toDataURL('image/jpeg', 0.8);
-      
-      // Send photo to Milla for analysis
-      const photoMessage = "I'm sharing a photo from my camera with you.";
-      try {
-        await sendMessageWithImage(photoMessage, imageData);
-        toast({
-          title: "Photo Sent",
-          description: "Milla is analyzing your photo",
-        });
-      } catch (error) {
-        toast({
-          title: "Error",
-          description: "Failed to send photo to Milla",
-          variant: "destructive",
-        });
-      }
-    }
-  };
-
-  // Conversation memory
-  const { recentExchanges, userName, addExchange, getConversationContext, getRecentMessages, extractAndSetUserName } = useConversationMemory();
-  const [hasShownIntroduction, setHasShownIntroduction] = useState(false);
-
-  // Update message when speech transcript changes
-  useEffect(() => {
-    if (transcript) {
-      setMessage(transcript);
-      resetTranscript();
-    }
-  }, [transcript, resetTranscript]);
-
-  // Voice interruption - stop Milla speaking when user starts typing or talking
-  useEffect(() => {
-    if (isListening && isSpeaking) {
-      console.log("User started speaking - interrupting Milla's speech");
-      stopSpeaking();
-      onAvatarStateChange("neutral");
-    }
-  }, [isListening, isSpeaking, stopSpeaking, onAvatarStateChange]);
-
-  // Update avatar speaking state when voice synthesis state changes
-  useEffect(() => {
-    onSpeakingStateChange?.(isSpeaking);
-  }, [isSpeaking, onSpeakingStateChange]);
-
-  // Proactive engagement and break reminders check - DISABLED for performance
-  // useEffect(() => {
-  //   const checkProactiveEngagement = async () => {
-  //     try {
-  //       const response = await fetch('/api/proactive-message');
-  //       if (response.ok) {
-  //         const data = await response.json();
-  //         
-  //         // Handle break reminders with highest priority
-  //         if (data.breakReminder) {
-  //           // Show break reminder as a toast notification
-  //           toast({
-  //             title: "💜 Break Time Reminder",
-  //             description: data.breakReminder,
-  //             duration: 10000, // Show for 10 seconds
-  //           });
-  //           
-  //           // Also add to conversation as a system message
-  //           const breakMessage = {
-  //             id: `break-reminder-${Date.now()}`,
-  //             content: data.breakReminder,
-  //             role: "assistant" as const,
-  //             personalityMode: null,
-  //             userId: null,
-  //             timestamp: new Date()
-  //           };
-  //           
-  //           // Add to conversation memory and update query cache
-  //           addExchange("", data.breakReminder);
-  //           const currentMessages = queryClient.getQueryData(["/api/messages"]) as Message[] || [];
-  //           queryClient.setQueryData(["/api/messages"], [...currentMessages, breakMessage]);
-  //           
-  //           console.log("Break reminder shown:", data.breakReminder);
-  //         }
-  //         
-  //         // Handle post-break welcome messages (high priority)
-  //         else if (data.postBreakReachout) {
-  //           // Show as toast notification
-  //           toast({
-  //             title: "💕 Welcome Back!",
-  //             description: data.postBreakReachout,
-  //             duration: 8000, // Show for 8 seconds
-  //           });
-  //           
-  //           // Also add to conversation as a system message
-  //           const welcomeMessage = {
-  //             id: `welcome-back-${Date.now()}`,
-  //             content: data.postBreakReachout,
-  //             role: "assistant" as const,
-  //             personalityMode: null,
-  //             userId: null,
-  //             timestamp: new Date()
-  //           };
-  //           
-  //           // Add to conversation memory and update query cache
-  //           addExchange("", data.postBreakReachout);
-  //           const currentMessages = queryClient.getQueryData(["/api/messages"]) as Message[] || [];
-  //           queryClient.setQueryData(["/api/messages"], [...currentMessages, welcomeMessage]);
-  //           
-  //           console.log("Post-break reachout shown:", data.postBreakReachout);
-  //         }
-  //         
-  //         // Handle regular proactive messages (lower priority)
-  //         else if (data.message) {
-  //           console.log("Proactive message available:", data.message);
-  //         }
-  //       }
-  //     } catch (error) {
-  //       console.log("Proactive engagement check failed:", error);
-  //     }
-  //   };
-
-  //   // Check for proactive messages and break reminders every 15 minutes (reduced for performance)
-  //   const interval = setInterval(checkProactiveEngagement, 15 * 60 * 1000);
-    
-  //   // Also check immediately on component mount
-  //   setTimeout(checkProactiveEngagement, 2000);
-    
-  //   return () => clearInterval(interval);
-  // }, [toast, addExchange, queryClient]);
-
-  // Handle action commands and identity queries
-  const handleSpecialCommands = (content: string): string | null => {
-    // Check for identity queries first
-    const identityResponse = checkIdentityQuery(content);
-    if (identityResponse) {
-      return identityResponse;
-    }
-    
-    // Check for name queries
-    const lowerContent = content.toLowerCase();
-    if (lowerContent.includes('what is my name') || lowerContent.includes('what\'s my name') || 
-        (lowerContent.includes('my name') && lowerContent.includes('?'))) {
-      console.log('Name query detected. Current userName:', userName); // Debug log
-      if (userName) {
-        return `Your name is ${userName}.`;
-      } else {
-        return "I don't recall you telling me your name yet. What would you like me to call you?";
-      }
-    }
-    
-    // Check for action commands
-    if (lowerContent.includes('create') && lowerContent.includes('note') && lowerContent.includes('keep')) {
-      return "Functionality to create Keep notes is planned for a future update.";
-    }
-    
-    return null;
-  };
-
-  // Fetch messages with balanced caching to reduce API calls while preventing stale data
-  const { data: messages = [], isLoading } = useQuery<Message[]>({
-    queryKey: ["/api/messages"],
-    staleTime: 2 * 60 * 1000, // 2 minutes - shorter to prevent stale/duplicate messages
-    gcTime: 5 * 60 * 1000, // 5 minutes - keep in cache for 5 minutes (formerly cacheTime)
-    refetchOnWindowFocus: false, // Don't refetch when window gains focus
-    refetchOnMount: true, // Allow refetch on mount for fresh data
-    refetchOnReconnect: false, // Don't refetch on reconnect
-    refetchInterval: false, // No automatic refetch interval
-    retry: 2, // Limit retries to reduce redundant requests
-    retryDelay: attemptIndex => Math.min(1000 * 2 ** attemptIndex, 30000), // Exponential backoff
-  });
-
-  // Show introduction message if no messages exist and haven't shown it yet
-  useEffect(() => {
-    const messagesArray = messages as Message[];
-    if (messagesArray && messagesArray.length === 0 && !hasShownIntroduction) {
-      setHasShownIntroduction(true);
-      // Add introduction message to the conversation
-      setTimeout(() => {
-        addExchange("", MILLA_IDENTITY._introduction);
-        queryClient.setQueryData(["/api/messages"], [{
-          id: "intro-message",
-          content: MILLA_IDENTITY._introduction,
-          role: "assistant",
-          userId: null,
-          createdAt: new Date().toISOString()
-        }]);
-      }, 1000);
-    }
-  }, [messages, hasShownIntroduction, addExchange, queryClient]);
-
-  // Send message mutation
-  const sendMessageMutation = useMutation({
-    mutationFn: async (messageContent: string) => {
-      onAvatarStateChange("thinking");
-      
-      // Show thinking process for complex messages
-      if (messageContent.length > 20 || messageContent.includes('?')) {
-        setShowThinking(true);
-        setThinkingSteps([]);
-        
-        // Simulate thinking steps
-        // Reasoning steps will come from the server response
-      }
-      
-      // Check for special commands (identity queries, actions) first
-      const specialResponse = handleSpecialCommands(messageContent);
-      if (specialResponse) {
-        return { 
-          userMessage: { content: messageContent, role: "user" }, 
-          aiMessage: { content: specialResponse, role: "assistant" },
-          isSpecialCommand: true
-        };
-      }
-      
-      // Extract user name if provided in this message
-      extractAndSetUserName(messageContent);
-      
-      // Include conversation context for AI to reference (last 4 messages)
-      const recentMessages = getRecentMessages();
-      
-      const response = await apiRequest("POST", "/api/messages", {
-        content: messageContent,
-        role: "user",
-        userId: null,
-        conversationHistory: recentMessages,
-        userName: userName // Send current known user name
-      });
-      return response.json();
-    },
-    onSuccess: (data) => {
-      setMessage("");
-      setIsTyping(false);
-      
-      // Display actual reasoning steps from server if available
-      if (data.reasoning && data.reasoning.length > 0) {
-        setThinkingSteps(data.reasoning);
-        // Keep thinking display active for a moment before showing response
-        setTimeout(() => {
-          setShowThinking(false);
-          setThinkingSteps([]);
-        }, 2000);
-      } else {
-        setShowThinking(false);
-        setThinkingSteps([]);
-      }
-      
-      // Check if Milla chose to respond
-      if (data.aiMessage) {
-        // Milla decided to respond
-        onAvatarStateChange("responding");
->>>>>>> 7f310d31
+
         
         // Add to conversation memory
         addExchange(data.userMessage.content, data.aiMessage.content);
         
-<<<<<<< HEAD
+
         // Set avatar to responding state
         onAvatarStateChange?.('responding');
         
@@ -762,183 +160,7 @@
         ? 'bg-gray-100 text-gray-800 mr-auto'
         : 'bg-gray-700 text-gray-100 mr-auto'
       }`;
-=======
-        // For special commands (local responses), manually add to message cache
-        if (data.isSpecialCommand) {
-          const newMessages = [...(queryClient.getQueryData(["/api/messages"]) as Message[] || [])];
-          
-          // Add user message
-          const userMessage = {
-            id: `user-${Date.now()}`,
-            content: data.userMessage.content,
-            role: "user" as const,
-            personalityMode: null,
-            userId: null,
-            timestamp: new Date()
-          };
-          
-          // Add assistant message
-          const assistantMessage = {
-            id: `assistant-${Date.now()}`,
-            content: data.aiMessage.content,
-            role: "assistant" as const,
-            personalityMode: null,
-            userId: null,
-            timestamp: new Date()
-          };
-          
-          newMessages.push(userMessage, assistantMessage);
-          queryClient.setQueryData(["/api/messages"], newMessages);
-        } else {
-          // For API responses, invalidate to refetch
-          queryClient.invalidateQueries({ queryKey: ["/api/messages"] });
-        }
-        
-        // Speak the response if voice is enabled
-        if (voiceEnabled) {
-          speak(data.aiMessage.content);
-        }
-        
-        // Handle follow-up messages if Milla wants to elaborate
-        if (data.followUpMessages && data.followUpMessages.length > 0) {
-          console.log(`Milla has ${data.followUpMessages.length} follow-up messages to send`);
-          
-          // Send follow-up messages with natural delays
-          data.followUpMessages.forEach((followUpMsg: any, index: number) => {
-            setTimeout(() => {
-              // Add follow-up to conversation memory
-              addExchange("", followUpMsg.content);
-              
-              // Refresh messages to show the new follow-up
-              queryClient.invalidateQueries({ queryKey: ["/api/messages"] });
-              
-              // Speak follow-up if voice is enabled
-              if (voiceEnabled) {
-                speak(followUpMsg.content);
-              }
-              
-              // Keep responding state active during follow-ups
-              onAvatarStateChange("responding");
-            }, (index + 1) * 2000); // 2-second delays between follow-ups
-          });
-          
-          // Reset to neutral after all follow-ups are sent
-          setTimeout(() => {
-            onAvatarStateChange("neutral");
-          }, (data.followUpMessages.length + 1) * 2000);
-        } else {
-          // No follow-ups, just brief delay then reset to neutral
-          setTimeout(() => {
-            onAvatarStateChange("neutral");
-          }, 2000);
-        }
-      } else {
-        // Milla chose to stay quiet - just refresh messages and go back to neutral
-        console.log("Milla chose not to respond to this message");
-        queryClient.invalidateQueries({ queryKey: ["/api/messages"] });
-        onAvatarStateChange("neutral");
-      }
-    },
-    onError: (error) => {
-      console.error("Send message mutation error:", error);
-      setIsTyping(false);
-      onAvatarStateChange("neutral"); // Back to neutral on error
-      toast({
-        title: "Error",
-        description: "Failed to send message. Please try again.",
-        variant: "destructive",
-      });
-    },
-  });
-
-  // Auto-resize textarea
-  useEffect(() => {
-    if (textareaRef.current) {
-      textareaRef.current.style.height = "auto";
-      textareaRef.current.style.height = Math.min(textareaRef.current.scrollHeight, 128) + "px";
-    }
-  }, [message]);
-
-  // Scroll to bottom when new messages arrive
-  useEffect(() => {
-    messagesEndRef.current?.scrollIntoView({ behavior: "smooth" });
-  }, [messages, isTyping, showThinking, thinkingSteps]);
-
-  // Rapid fire mode for sending multiple messages quickly
-  const rapidFireSend = async (messageContent: string) => {
-    if (!messageContent.trim()) return;
-    
-    try {
-      const recentMessages = getRecentMessages();
-      await apiRequest("POST", "/api/messages", {
-        content: messageContent.trim(),
-        role: "user",
-        userId: null,
-        conversationHistory: recentMessages,
-        userName: userName
-      });
-      
-      // Invalidate messages to refresh the list
-      queryClient.invalidateQueries({ queryKey: ["/api/messages"] });
-    } catch (error) {
-      console.error("Rapid fire send error:", error);
-    }
-  };
-
-  const handleSendMessage = () => {
-    if (message.trim()) {
-      // Check if this looks like an action message (starts and ends with *)
-      const isActionMessage = message.trim().startsWith('*') && message.trim().endsWith('*');
-      
-      if (isActionMessage) {
-        // Use rapid fire for action messages
-        rapidFireSend(message.trim());
-        setMessage(""); // Clear the input immediately
-      } else {
-        // Use normal mutation for regular messages
-        setIsTyping(true);
-        setUserIsTyping(false);
-        sendMessageMutation.mutate(message.trim());
-      }
-    }
-  };
-
-  // Handle user typing state changes
-  const handleInputChange = (value: string) => {
-    setMessage(value);
-    
-    // Voice interruption - stop Milla speaking when user starts typing
-    if (value.length > 0 && isSpeaking) {
-      console.log("User started typing - interrupting Milla's speech");
-      stopSpeaking();
-    }
-    
-    if (value.length > 0 && !userIsTyping && !sendMessageMutation.isPending) {
-      setUserIsTyping(true);
-      // onAvatarStateChange("thinking"); // DISABLED for performance - no visual changes during typing
-    } else if (value.length === 0 && userIsTyping) {
-      setUserIsTyping(false);
-      // onAvatarStateChange("neutral"); // DISABLED for performance - no visual changes during typing
-    }
-  };
-
-  const handleKeyDown = (e: React.KeyboardEvent) => {
-    if (e.key === "Enter" && !e.shiftKey && message.trim()) {
-      e.preventDefault();
-      handleSendMessage();
-    } else if (e.key === "Tab") {
-      e.preventDefault();
-      const textarea = e.currentTarget as HTMLTextAreaElement;
-      const start = textarea.selectionStart;
-      const end = textarea.selectionEnd;
-      const newValue = message.substring(0, start) + "\n" + message.substring(end);
-      setMessage(newValue);
-      
-      // Set cursor position after the inserted newline
-      setTimeout(() => {
-        textarea.selectionStart = textarea.selectionEnd = start + 1;
-      }, 0);
->>>>>>> 7f310d31
+
     }
   };
 
@@ -946,7 +168,7 @@
   const recentMessage = messages && messages.length > 0 ? [messages[messages.length - 1]] : [];
 
   return (
-<<<<<<< HEAD
+
     <div className="flex flex-col h-full">
       {/* Header */}
       <div className={`p-4 border-b ${
@@ -1054,137 +276,7 @@
             )}
           </Button>
         </div>
-=======
-
-    <div className="flex flex-col h-full bg-gradient-to-b from-black/10 to-black/20">
-      {/* Chat Messages Area */}
-      <div 
-        className="flex-1 overflow-y-auto px-6 py-8 chat-scroll"
-        style={{ maxHeight: "calc(100vh - 120px)" }}
-      >
-        <div className="space-y-6">
-          {messages.map((msg) => (
-            <div key={msg.id} className="message-fade-in">
-              {msg.role === "assistant" ? (
-                // Milla's message - large purple bubble on right with enhanced styling
-                <div className="flex justify-end mb-8">
-                  <div className="max-w-[92%] min-w-[200px]">
-                    <div className="text-xs text-purple-200 mb-2 text-right font-semibold tracking-wider uppercase flex items-center justify-end">
-                      <span className="mr-2">✨ Milla</span>
-                      <div className="w-8 h-8 bg-gradient-to-br from-purple-400 to-purple-600 rounded-full flex items-center justify-center shadow-lg">
-                        <span className="text-white text-xs">🤖</span>
-                      </div>
-                    </div>
-                    <div 
-                      className="bg-gradient-to-br from-purple-500 via-purple-600 to-purple-700 text-white rounded-3xl px-8 py-6 shadow-2xl glass-chat-bubble relative transform hover:scale-[1.02] transition-all duration-300 chat-bubble-hover"
-                      style={{
-                        borderTopRightRadius: "12px",
-                        boxShadow: "0 10px 40px rgba(147, 51, 234, 0.4), inset 0 1px 0 rgba(255, 255, 255, 0.15)",
-                        border: "1px solid rgba(147, 51, 234, 0.3)"
-                      }}
-                    >
-                      <div className="text-base leading-relaxed font-medium">
-                        {msg.content}
-                      </div>
-                      {/* Enhanced purple glow effect */}
-                      <div className="absolute -inset-2 bg-gradient-to-br from-purple-400 to-purple-600 rounded-3xl blur-lg opacity-25 -z-10 animate-pulse"></div>
-
-                    </div>
-                  </div>
-                </div>
-              ) : (
-
-                // User's message - blue bubble below, left-aligned with enhanced styling  
-                <div className="flex justify-start mb-6">
-                  <div className="max-w-[82%] min-w-[160px]">
-                    <div className="text-xs text-blue-200 mb-2 font-semibold tracking-wider uppercase flex items-center">
-                      <div className="w-7 h-7 bg-gradient-to-br from-blue-400 to-blue-600 rounded-full flex items-center justify-center shadow-md mr-2">
-                        <span className="text-white text-xs">👤</span>
-                      </div>
-                      <span>You</span>
-                    </div>
-                    <div 
-                      className="bg-gradient-to-br from-blue-500 to-blue-600 text-white rounded-3xl px-6 py-4 shadow-xl relative transform hover:scale-[1.02] transition-all duration-300 chat-bubble-hover"
-                      style={{
-                        borderTopLeftRadius: "12px",
-                        boxShadow: "0 8px 28px rgba(59, 130, 246, 0.3), inset 0 1px 0 rgba(255, 255, 255, 0.15)",
-                        border: "1px solid rgba(59, 130, 246, 0.3)"
-                      }}
-                    >
-                      <div className="text-sm leading-relaxed">
-                        {msg.content}
-                      </div>
-                      {/* Enhanced blue glow effect */}
-                      <div className="absolute -inset-1 bg-gradient-to-br from-blue-400 to-blue-600 rounded-3xl blur opacity-20 -z-10"></div>
-                    </div>
-                  </div>
-                </div>
-              )}
-            </div>
-          ))}
-          {isLoading && (
-            <div className="flex justify-end mb-8">
-              <div className="max-w-[90%] min-w-[200px]">
-                <div className="text-xs text-purple-200 mb-2 text-right font-semibold tracking-wide uppercase">
-                  ✨ Milla
-                </div>
-                <div 
-                  className="bg-gradient-to-br from-purple-500 via-purple-600 to-purple-700 text-white rounded-3xl px-8 py-6 shadow-2xl glass-chat-bubble relative"
-                  style={{
-                    borderTopRightRadius: "12px",
-                    boxShadow: "0 8px 32px rgba(147, 51, 234, 0.3), inset 0 1px 0 rgba(255, 255, 255, 0.1)",
-                    border: "1px solid rgba(147, 51, 234, 0.2)"
-                  }}
-                >
-                  <div className="text-base leading-relaxed font-medium flex items-center">
-                    <div className="flex space-x-2 mr-3">
-                      <div className="w-2 h-2 bg-white/80 rounded-full animate-pulse"></div>
-                      <div className="w-2 h-2 bg-white/80 rounded-full animate-pulse" style={{ animationDelay: "0.2s" }}></div>
-                      <div className="w-2 h-2 bg-white/80 rounded-full animate-pulse" style={{ animationDelay: "0.4s" }}></div>
-                    </div>
-                    Thinking...
-                  </div>
-                  <div className="absolute -inset-1 bg-gradient-to-br from-purple-400 to-purple-600 rounded-3xl blur opacity-20 -z-10"></div>
-                </div>
-              </div>
-            </div>
-          )}
-        </div>
-      </div>
-
-      {/* Input Area */}
-      <div className="border-t border-white/20 p-6 bg-gradient-to-r from-black/30 to-black/25 backdrop-blur-sm">
-        <div className="flex space-x-4">
-          <input
-            value={input}
-            onChange={e => setInput(e.target.value)}
-            onKeyPress={handleKeyPress}
-            disabled={isLoading}
-            className="flex-1 bg-white/10 border-2 border-white/20 rounded-2xl px-6 py-4 text-white placeholder-white/60 focus:outline-none focus:ring-2 focus:ring-blue-400 focus:border-blue-400/50 transition-all duration-200 text-base backdrop-blur-sm"
-            placeholder="Share your thoughts with Milla..."
-            onKeyDown={e => { if (e.key === "Enter" && !isLoading) handleSend(); }}
-          />
-          <button
-            onClick={handleSend}
-            disabled={isLoading || !input.trim()}
-            className={`px-8 py-4 rounded-2xl font-semibold text-base transition-all duration-200 transform ${
-              isLoading || !input.trim() 
-                ? "bg-gray-600/50 text-gray-400 cursor-not-allowed" 
-                : "bg-gradient-to-r from-blue-500 to-blue-600 text-white hover:from-blue-600 hover:to-blue-700 hover:shadow-xl hover:scale-105 shadow-lg"
-            }`}
-            style={{
-              boxShadow: !isLoading && input.trim() ? "0 4px 16px rgba(59, 130, 246, 0.3)" : undefined
-            }}
-          >
-            {isLoading ? (
-              <div className="w-6 h-6 border-2 border-gray-400 border-t-transparent rounded-full animate-spin"></div>
-            ) : (
-              <i className="fas fa-paper-plane text-lg"></i>
-            )}
-          </button>
-        </div>
-
->>>>>>> 7f310d31
+
       </div>
     </main>
   );
