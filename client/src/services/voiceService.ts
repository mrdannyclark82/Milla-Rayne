--- conflicted
+++ resolved
@@ -283,7 +283,6 @@
  */
 class ElevenLabsTTS implements ITTSProvider {
   private audio: HTMLAudioElement | null = null;
-<<<<<<< HEAD
   private voices: any[] = [];
   private voicesFetched = false;
 
@@ -293,26 +292,14 @@
     if (this.voicesFetched) {
       return;
     }
-=======
-  private voices: any[] | null = null;
-
-  async getVoices(): Promise<any[]> {
-    if (this.voices) {
-      return this.voices;
-    }
-
->>>>>>> eff03c18
     try {
       const response = await fetch('/api/elevenlabs/voices');
       if (response.ok) {
         const data = await response.json();
         console.log(data);
         this.voices = data.voices;
-<<<<<<< HEAD
         this.voicesFetched = true;
-=======
         return this.voices ?? [];
->>>>>>> eff03c18
       }
       return [];
     } catch (error) {
@@ -321,14 +308,11 @@
     }
   }
 
-<<<<<<< HEAD
   async getVoices(): Promise<any[]> {
     await this.fetchVoices();
     return this.voices;
   }
 
-=======
->>>>>>> eff03c18
   async speak(request: VoiceSynthesisRequest): Promise<VoiceSynthesisResponse> {
     const voiceId = request.config.voiceName || '21m00Tcm4TlvDq8ikWAM'; // Default to a voice if not set
     const { text, config } = request;
@@ -560,13 +544,8 @@
    */
   async getAvailableVoices(): Promise<any[]> {
     const provider = this.providers.get(this.currentProvider);
-<<<<<<< HEAD
     if (provider && 'getVoices' in provider) {
       return await (provider as any).getVoices();
-=======
-    if (provider?.getVoices) {
-      return await provider.getVoices();
->>>>>>> eff03c18
     }
     return [];
   }
