--- conflicted
+++ resolved
@@ -1,87 +1,4 @@
-<<<<<<< HEAD
-@tailwind base;
-@tailwind components;
-@tailwind utilities;
 
-/* CSS Variables for Tailwind theme */
-:root {
-  --background: 0 0% 100%;
-  --foreground: 222.2 84% 4.9%;
-  --card: 0 0% 100%;
-  --card-foreground: 222.2 84% 4.9%;
-  --popover: 0 0% 100%;
-  --popover-foreground: 222.2 84% 4.9%;
-  --primary: 222.2 47.4% 11.2%;
-  --primary-foreground: 210 40% 98%;
-  --secondary: 210 40% 96%;
-  --secondary-foreground: 222.2 84% 4.9%;
-  --muted: 210 40% 96%;
-  --muted-foreground: 215.4 16.3% 46.9%;
-  --accent: 210 40% 96%;
-  --accent-foreground: 222.2 84% 4.9%;
-  --destructive: 0 84.2% 60.2%;
-  --destructive-foreground: 210 40% 98%;
-  --border: 214.3 31.8% 91.4%;
-  --input: 214.3 31.8% 91.4%;
-  --ring: 222.2 84% 4.9%;
-  --radius: 0.5rem;
-  --chart-1: 12 76% 61%;
-  --chart-2: 173 58% 39%;
-  --chart-3: 197 37% 24%;
-  --chart-4: 43 74% 66%;
-  --chart-5: 27 87% 67%;
-  --sidebar-background: 0 0% 98%;
-  --sidebar-foreground: 240 5.3% 26.1%;
-  --sidebar-primary: 240 5.9% 10%;
-  --sidebar-primary-foreground: 0 0% 98%;
-  --sidebar-accent: 240 4.8% 95.9%;
-  --sidebar-accent-foreground: 240 5.9% 10%;
-  --sidebar-border: 220 13% 91%;
-  --sidebar-ring: 217.2 10.6% 64.9%;
-  --font-sans: 'DM Sans', -apple-system, BlinkMacSystemFont, 'Segoe UI', 'Roboto', 'Oxygen', 'Ubuntu', 'Cantarell', 'Fira Sans', 'Droid Sans', 'Helvetica Neue', sans-serif;
-  --font-serif: 'Merriweather', Georgia, serif;
-  --font-mono: 'JetBrains Mono', 'Fira Code', monospace;
-}
-
-.dark {
-  --background: 222.2 84% 4.9%;
-  --foreground: 210 40% 98%;
-  --card: 222.2 84% 4.9%;
-  --card-foreground: 210 40% 98%;
-  --popover: 222.2 84% 4.9%;
-  --popover-foreground: 210 40% 98%;
-  --primary: 210 40% 98%;
-  --primary-foreground: 222.2 47.4% 11.2%;
-  --secondary: 217.2 32.6% 17.5%;
-  --secondary-foreground: 210 40% 98%;
-  --muted: 217.2 32.6% 17.5%;
-  --muted-foreground: 215 20.2% 65.1%;
-  --accent: 217.2 32.6% 17.5%;
-  --accent-foreground: 210 40% 98%;
-  --destructive: 0 62.8% 30.6%;
-  --destructive-foreground: 210 40% 98%;
-  --border: 217.2 32.6% 17.5%;
-  --input: 217.2 32.6% 17.5%;
-  --ring: 212.7 26.8% 83.9%;
-  --chart-1: 220 70% 50%;
-  --chart-2: 160 60% 45%;
-  --chart-3: 30 80% 55%;
-  --chart-4: 280 65% 60%;
-  --chart-5: 340 75% 55%;
-  --sidebar-background: 240 5.9% 10%;
-  --sidebar-foreground: 240 4.8% 95.9%;
-  --sidebar-primary: 224.3 76.3% 94.1%;
-  --sidebar-primary-foreground: 220.9 39.3% 11%;
-  --sidebar-accent: 240 3.7% 15.9%;
-  --sidebar-accent-foreground: 240 4.8% 95.9%;
-  --sidebar-border: 240 3.7% 15.9%;
-  --sidebar-ring: 217.2 10.6% 64.9%;
-}
-
-/* Add or enhance these styles as needed */
-
-=======
->>>>>>> 3ebf5656
 .chat-scroll {
   scrollbar-width: thin;
   scrollbar-color: rgba(255, 255, 255, 0.2) transparent;
@@ -114,49 +31,14 @@
 }
 .text-muted-foreground {
   color: #bababa;
-}
-<<<<<<< HEAD
-
-/* Responsive styles for better mobile and tablet experience */
-=======
-/* Responsive drawer for mobile */
->>>>>>> 3ebf5656
-@media (max-width: 768px) {
+}@media (max-width: 768px) {
   /* Make drawer responsive on mobile */
   .fixed.w-72 {
     width: 90vw; min-width: 0;
   }
-<<<<<<< HEAD
-  
-  /* Adjust chat area for mobile */
-  .fixed.right-4.w-80 {
-    right: 0.5rem;
-    left: 0.5rem;
-    width: auto;
-  }
-  
-  /* Stack chat interface vertically on small screens */
-  .fixed.bottom-4 {
-    bottom: 0.5rem;
-  }
-}
 
-/* Ensure chat interface doesn't overflow */
-@media (max-width: 640px) {
-  .fixed.right-4.w-80.sm\:w-96 {
-    width: calc(100vw - 1rem);
-    left: 0.5rem;
-    right: 0.5rem;
-  }
-}
-
-/* Better responsive breakpoints for medium screens */
-@media (min-width: 641px) and (max-width: 1024px) {
-  .fixed.right-4.w-80.sm\:w-96 {
-    width: 20rem; /* 320px - between w-80 and w-96 */
-=======
   .absolute.w-96 {
     width: 100vw; right: 0; left: 0;
->>>>>>> 3ebf5656
+
   }
 }