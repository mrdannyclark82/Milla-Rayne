--- conflicted
+++ resolved
@@ -499,18 +499,67 @@
           <CentralDock onToggleSharedNotepad={() => setShowSharedNotepad(!showSharedNotepad)} />
           <SharedNotepad isOpen={showSharedNotepad} onClose={() => setShowSharedNotepad(false)} />
 
-          {/* FloatingInput is now outside the main container to be fixed at the bottom */}
-          <FloatingInput
-            message={message}
-            setMessage={setMessage}
-            onSendMessage={handleSendMessage}
-            isLoading={isLoading}
-            isListening={isListening}
-            toggleListening={toggleListening}
-            isMobile={isMobile}
-            onSendAudio={onSendAudio}
-            getButtonSize={getButtonSize}
-          />
+          {/* millAlyzer Panels - Slide in from right */}
+          {activePanel === 'analysis' && currentAnalysis && (
+            <div className="fixed top-0 right-0 h-screen w-1/3 z-50 animate-in slide-in-from-right duration-300">
+              <VideoAnalysisPanel
+                analysis={currentAnalysis}
+                onClose={() => {
+                  setActivePanel(null);
+                  setCurrentAnalysis(null);
+                }}
+                onSaveToKnowledge={async () => {
+                  try {
+                    await fetch('/api/youtube/knowledge', {
+                      method: 'POST',
+                      headers: { 'Content-Type': 'application/json' },
+                      body: JSON.stringify(currentAnalysis),
+                    });
+                    console.log('✅ Saved to knowledge base');
+                  } catch (error) {
+                    console.error('Failed to save:', error);
+                  }
+                }}
+              />
+            </div>
+          )}
+
+          {activePanel === 'knowledge' && (
+            <div className="fixed top-0 right-0 h-screen w-1/3 z-50 animate-in slide-in-from-right duration-300">
+              <KnowledgeBaseSearch
+                onSelectVideo={(video) => {
+                  // Show the video's analysis
+                  setCurrentAnalysis(video as any);
+                  setActivePanel('analysis');
+                }}
+              />
+            </div>
+          )}
+
+          {activePanel === 'news' && dailyNews && (
+            <div className="fixed top-0 right-0 h-screen w-1/3 z-50 animate-in slide-in-from-right duration-300">
+              <DailyNewsDigest
+                digest={dailyNews}
+                onAnalyzeVideo={async (videoId) => {
+                  try {
+                    const res = await fetch('/api/youtube/analyze', {
+                      method: 'POST',
+                      headers: { 'Content-Type': 'application/json' },
+                      body: JSON.stringify({ videoId }),
+                    });
+                    const data = await res.json();
+                    setCurrentAnalysis(data.analysis);
+                    setActivePanel('analysis');
+                  } catch (error) {
+                    console.error('Failed to analyze:', error);
+                  }
+                }}
+                onWatchVideo={(videoId) => {
+                  setYoutubeVideoId(videoId);
+                }}
+              />
+            </div>
+          )}
 
           <VoicePickerDialog
             open={showVoicePicker}
@@ -526,87 +575,6 @@
             availableVoices={availableVoices}
           />
         </div>
-<<<<<<< HEAD
-=======
-        <CentralDock onToggleSharedNotepad={() => setShowSharedNotepad(!showSharedNotepad)} />
-        <SharedNotepad isOpen={showSharedNotepad} onClose={() => setShowSharedNotepad(false)} />
-        
-        {/* millAlyzer Panels - Slide in from right */}
-        {activePanel === 'analysis' && currentAnalysis && (
-          <div className="fixed top-0 right-0 h-screen w-1/3 z-50 animate-in slide-in-from-right duration-300">
-            <VideoAnalysisPanel
-              analysis={currentAnalysis}
-              onClose={() => {
-                setActivePanel(null);
-                setCurrentAnalysis(null);
-              }}
-              onSaveToKnowledge={async () => {
-                try {
-                  await fetch('/api/youtube/knowledge', {
-                    method: 'POST',
-                    headers: { 'Content-Type': 'application/json' },
-                    body: JSON.stringify(currentAnalysis),
-                  });
-                  console.log('✅ Saved to knowledge base');
-                } catch (error) {
-                  console.error('Failed to save:', error);
-                }
-              }}
-            />
-          </div>
-        )}
-
-        {activePanel === 'knowledge' && (
-          <div className="fixed top-0 right-0 h-screen w-1/3 z-50 animate-in slide-in-from-right duration-300">
-            <KnowledgeBaseSearch
-              onSelectVideo={(video) => {
-                // Show the video's analysis
-                setCurrentAnalysis(video as any);
-                setActivePanel('analysis');
-              }}
-            />
-          </div>
-        )}
-
-        {activePanel === 'news' && dailyNews && (
-          <div className="fixed top-0 right-0 h-screen w-1/3 z-50 animate-in slide-in-from-right duration-300">
-            <DailyNewsDigest
-              digest={dailyNews}
-              onAnalyzeVideo={async (videoId) => {
-                try {
-                  const res = await fetch('/api/youtube/analyze', {
-                    method: 'POST',
-                    headers: { 'Content-Type': 'application/json' },
-                    body: JSON.stringify({ videoId }),
-                  });
-                  const data = await res.json();
-                  setCurrentAnalysis(data.analysis);
-                  setActivePanel('analysis');
-                } catch (error) {
-                  console.error('Failed to analyze:', error);
-                }
-              }}
-              onWatchVideo={(videoId) => {
-                setYoutubeVideoId(videoId);
-              }}
-            />
-          </div>
-        )}
-
-        <VoicePickerDialog
-          open={showVoicePicker}
-          onOpenChange={setShowVoicePicker}
-          selectedVoice={selectedVoice}
-          onVoiceSelect={setSelectedVoice}
-          speechRate={speechRate}
-          onSpeechRateChange={setSpeechRate}
-          voicePitch={voicePitch}
-          onVoicePitchChange={setVoicePitch}
-          voiceVolume={voiceVolume}
-          onVoiceVolumeChange={setVoiceVolume}
-          availableVoices={availableVoices}
-        />
->>>>>>> 3c9c84c0
       </div>
     </SceneProvider>
   );
