import React, { useState, useEffect, useRef } from 'react';
import { Button } from '@/components/ui/button';
<<<<<<< HEAD
import { voiceService } from '@/services/voiceService';
=======
import { VoicePickerDialog } from '@/components/VoicePickerDialog';
import { VoiceVisualizer } from '@/components/VoiceVisualizer';
import { VoiceControls } from '@/components/VoiceControls';
import { MobileVoiceControls } from '@/components/MobileVoiceControls';
import { AccessibilitySettings } from '@/components/AccessibilitySettings';
>>>>>>> 6f125a13

function App() {
  const [message, setMessage] = useState('');
  const [messages, setMessages] = useState<Array<{ role: 'user' | 'assistant'; content: string }>>([]);
  const [isLoading, setIsLoading] = useState(false);
  const [isListening, setIsListening] = useState(false);
  const [voiceEnabled, setVoiceEnabled] = useState(false);
  const [selectedVoice, setSelectedVoice] = useState<SpeechSynthesisVoice | null>(null);
  const [availableVoices, setAvailableVoices] = useState<SpeechSynthesisVoice[]>([]);
  const [speechRate, setSpeechRate] = useState(1.0);
  const [voicePitch, setVoicePitch] = useState(1.0);
  const [voiceVolume, setVoiceVolume] = useState(0.8);
  const [isSpeaking, setIsSpeaking] = useState(false);
  const [showVoicePicker, setShowVoicePicker] = useState(false);
  const [showCaptions, setShowCaptions] = useState(false);
  const [lastMessage, setLastMessage] = useState('');
  const [highContrast, setHighContrast] = useState(false);
  const [dyslexiaFont, setDyslexiaFont] = useState(false);
  const [colorBlindMode, setColorBlindMode] = useState<"none" | "protanopia" | "deuteranopia" | "tritanopia">("none");
  const [largeTouchTargets, setLargeTouchTargets] = useState(false);
  const [isMobile, setIsMobile] = useState(false);
  const recognitionRef = useRef<any>(null);
  const currentUtteranceRef = useRef<SpeechSynthesisUtterance | null>(null);

  // Detect mobile device
  useEffect(() => {
    const checkMobile = () => {
      setIsMobile(/Android|webOS|iPhone|iPad|iPod|BlackBerry|IEMobile|Opera Mini/i.test(navigator.userAgent));
    };
    checkMobile();
    window.addEventListener('resize', checkMobile);
    return () => window.removeEventListener('resize', checkMobile);
  }, []);

  // Initialize speech synthesis voices
  useEffect(() => {
    const loadVoices = () => {
      const voices = window.speechSynthesis.getVoices();
      setAvailableVoices(voices);

      // Try to select a female voice by default
      const femaleVoice = voices.find(v =>
        v.name.toLowerCase().includes('female') ||
        v.name.toLowerCase().includes('samantha') ||
        v.name.toLowerCase().includes('karen') ||
        v.name.toLowerCase().includes('victoria')
      );

      setSelectedVoice(femaleVoice || voices[0] || null);
    };

    loadVoices();
    window.speechSynthesis.onvoiceschanged = loadVoices;
  }, []);

  // Initialize speech recognition
  useEffect(() => {
    if ('webkitSpeechRecognition' in window || 'SpeechRecognition' in window) {
      const SpeechRecognition = (window as any).SpeechRecognition || (window as any).webkitSpeechRecognition;
      recognitionRef.current = new SpeechRecognition();
      recognitionRef.current.continuous = false;
      recognitionRef.current.interimResults = false;
      recognitionRef.current.lang = 'en-US';

      recognitionRef.current.onresult = (event: any) => {
        const transcript = event.results[0][0].transcript;
        setMessage(transcript);
        setIsListening(false);
      };

      recognitionRef.current.onerror = (event: any) => {
        console.error('Speech recognition error:', event.error);
        setIsListening(false);
      };

      recognitionRef.current.onend = () => {
        setIsListening(false);
      };
    }
  }, []);

  const handleSendMessage = async () => {
    if (!message.trim()) return;

    const userMessage = message;
    setMessage('');
    setMessages(prev => [...prev, { role: 'user', content: userMessage }]);
    setIsLoading(true);

    try {
      const response = await fetch('/api/chat', {
        method: 'POST',
        headers: {
          'Content-Type': 'application/json',
        },
        body: JSON.stringify({ message: userMessage }),
      });

      if (!response.ok) {
        throw new Error('Failed to get response');
      }

      const data = await response.json();
      const assistantMessage = data.response;
      setMessages(prev => [...prev, { role: 'assistant', content: assistantMessage }]);

      // Speak the response if voice is enabled
      if (voiceEnabled && selectedVoice) {
        speakMessage(assistantMessage);
      }
    } catch (error) {
      console.error('Error sending message:', error);
    } finally {
      setIsLoading(false);
    }
  };

  const speakMessage = (text: string) => {
<<<<<<< HEAD
    // Use the new voice service with automatic fallback
    voiceService.speak(text, {
      provider: 'browser-native', // Start with browser-native, can be configured
      accent: 'en-US-Southern',
      quality: 'low-latency',
      rate: 0.95,
      pitch: 1.0,
      volume: 1.0,
      voiceName: selectedVoice?.name
    }).catch(error => {
      console.error('Error speaking message:', error);
    });
=======
    // Cancel any ongoing speech
    window.speechSynthesis.cancel();

    const utterance = new SpeechSynthesisUtterance(text);
    if (selectedVoice) {
      utterance.voice = selectedVoice;
    }
    utterance.rate = speechRate;
    utterance.pitch = voicePitch;
    utterance.volume = voiceVolume;

    utterance.onstart = () => {
      setIsSpeaking(true);
    };

    utterance.onend = () => {
      setIsSpeaking(false);
    };

    utterance.onerror = () => {
      setIsSpeaking(false);
    };

    currentUtteranceRef.current = utterance;
    setLastMessage(text);
    window.speechSynthesis.speak(utterance);
>>>>>>> 6f125a13
  };

  const pauseSpeech = () => {
    window.speechSynthesis.pause();
  };

  const resumeSpeech = () => {
    window.speechSynthesis.resume();
  };

  const stopSpeech = () => {
    window.speechSynthesis.cancel();
    setIsSpeaking(false);
  };

  const replaySpeech = () => {
    if (lastMessage) {
      speakMessage(lastMessage);
    }
  };

  const toggleListening = () => {
    if (isListening) {
      recognitionRef.current?.stop();
      setIsListening(false);
    } else {
      try {
        recognitionRef.current?.start();
        setIsListening(true);
      } catch (error) {
        console.error('Error starting speech recognition:', error);
      }
    }
  };

  const cancelListening = () => {
    recognitionRef.current?.abort();
    setIsListening(false);
    setMessage('');
  };

  const toggleVoice = () => {
    setVoiceEnabled(!voiceEnabled);
    if (voiceEnabled) {
      voiceService.cancel();
    }
  };

  // Apply accessibility settings
  const getContainerClasses = () => {
    let classes = "min-h-screen bg-black";
    if (highContrast) classes += " contrast-150";
    if (dyslexiaFont) classes += " font-opendyslexic";
    return classes;
  };

  const getButtonSize = () => {
    return largeTouchTargets ? "default" : "sm";
  };



  return (
    <div className={getContainerClasses()}>
      {/* Portrait Image - Left Side */}
      <div className="fixed top-0 left-0 w-2/3 h-screen flex items-center justify-center bg-gray-900">
        <img
          src="/milla_new.jpg"
          alt="Milla Portrait"
          className="max-w-full max-h-full object-contain"
          onError={(e) => {
            console.log('Image failed to load');
            e.currentTarget.style.display = 'none';
            e.currentTarget.parentElement!.innerHTML = '<div class="text-white text-2xl">Image not found</div>';
          }}
        />
      </div>

      {/* Chat Interface - Fixed Right Side */}
      <div className="fixed top-0 right-0 w-1/3 h-screen p-4 bg-black">
        <div className="h-full flex flex-col space-y-4">
          {/* Voice controls */}
          <div className="flex gap-2 justify-end flex-wrap">
            <Button
              onClick={toggleVoice}
              variant={voiceEnabled ? "default" : "outline"}
              size={getButtonSize()}
              title="Toggle voice output"
              aria-label="Toggle voice output"
              aria-pressed={voiceEnabled}
            >
              {voiceEnabled ? '🔊' : '🔇'} Voice {voiceEnabled ? 'On' : 'Off'}
            </Button>
            <Button
              onClick={() => setShowVoicePicker(true)}
              variant="outline"
              size={getButtonSize()}
              title="Voice settings"
              aria-label="Open voice settings"
            >
              <i className="fas fa-cog mr-1"></i>
              Settings
            </Button>
            {!isMobile && (
              <Button
                onClick={toggleListening}
                variant={isListening ? "default" : "outline"}
                size={getButtonSize()}
                disabled={isLoading}
                title="Click to speak"
                className={isListening ? 'animate-pulse' : ''}
                aria-label={isListening ? "Stop listening" : "Start listening"}
                aria-pressed={isListening}
              >
                {isListening ? '🎤' : '🎙️'} {isListening ? 'Listening...' : 'Speak'}
              </Button>
            )}
          </div>

          {/* Voice Visualizer */}
          <VoiceVisualizer
            isListening={isListening}
            isSpeaking={isSpeaking}
            className="h-16"
          />

          {/* Voice Controls */}
          <VoiceControls
            isSpeaking={isSpeaking}
            onPause={pauseSpeech}
            onResume={resumeSpeech}
            onStop={stopSpeech}
            onReplay={replaySpeech}
            showCaptions={showCaptions}
            onToggleCaptions={setShowCaptions}
          />

          {/* Messages - Fixed height with scrolling */}
          <div className="h-[calc(100vh-400px)] overflow-y-auto space-y-3 p-4 bg-gray-900 rounded-lg border border-gray-700">
            {messages.length === 0 ? (
              <p className="text-gray-400 text-center">
                Start a conversation with Milla...
              </p>
            ) : (
              messages.map((msg, idx) => (
                <div
                  key={idx}
                  className={`p-3 rounded-lg ${msg.role === 'user'
                    ? 'bg-blue-600 ml-auto max-w-[80%] text-white'
                    : 'bg-gray-700 mr-auto max-w-[80%] text-white'
                    }`}
                >
                  <p className="text-sm font-semibold mb-1 text-gray-300">
                    {msg.role === 'user' ? 'You' : 'Milla'}
                  </p>
                  <p className="text-sm">{msg.content}</p>
                  {showCaptions && msg.role === 'assistant' && (
                    <div className="mt-2 p-2 bg-black/50 rounded text-xs border border-white/20">
                      {msg.content}
                    </div>
                  )}
                </div>
              ))
            )}
          </div>

          {/* Input - Fixed at bottom */}
          {isMobile ? (
            <div className="flex flex-col gap-2">
              <input
                type="text"
                value={message}
                onChange={(e) => setMessage(e.target.value)}
                onKeyPress={(e) => e.key === 'Enter' && handleSendMessage()}
                placeholder="Type your message..."
                className="flex-1 px-4 py-2 bg-gray-800 border border-gray-600 rounded-lg focus:outline-none focus:ring-2 focus:ring-blue-500 text-white placeholder-gray-400"
                disabled={isLoading}
              />
              <div className="flex gap-2 items-center justify-between">
                <MobileVoiceControls
                  onStartListening={toggleListening}
                  onStopListening={toggleListening}
                  isListening={isListening}
                  onCancel={cancelListening}
                />
                <Button
                  onClick={handleSendMessage}
                  disabled={isLoading || !message.trim()}
                  className="flex-1"
                  size={getButtonSize()}
                >
                  {isLoading ? 'Sending...' : 'Send'}
                </Button>
              </div>
            </div>
          ) : (
            <div className="flex gap-2">
              <input
                type="text"
                value={message}
                onChange={(e) => setMessage(e.target.value)}
                onKeyPress={(e) => e.key === 'Enter' && handleSendMessage()}
                placeholder="Type your message or click the microphone to speak..."
                className="flex-1 px-4 py-2 bg-gray-800 border border-gray-600 rounded-lg focus:outline-none focus:ring-2 focus:ring-blue-500 text-white placeholder-gray-400"
                disabled={isLoading}
              />
              <Button
                onClick={toggleListening}
                variant={isListening ? "default" : "outline"}
                disabled={isLoading}
                title="Click to speak"
                className={isListening ? 'animate-pulse' : ''}
                size={getButtonSize()}
                aria-label={isListening ? "Stop listening" : "Start listening"}
                aria-pressed={isListening}
              >
                {isListening ? '🎤' : '🎙️'}
              </Button>
              <Button
                onClick={handleSendMessage}
                disabled={isLoading || !message.trim()}
                size={getButtonSize()}
              >
                {isLoading ? 'Sending...' : 'Send'}
              </Button>
            </div>
          )}
        </div>
      </div>

      {/* Voice Picker Dialog */}
      <VoicePickerDialog
        open={showVoicePicker}
        onOpenChange={setShowVoicePicker}
        availableVoices={availableVoices}
        selectedVoice={selectedVoice}
        onVoiceSelect={setSelectedVoice}
        speechRate={speechRate}
        onSpeechRateChange={setSpeechRate}
        voicePitch={voicePitch}
        onVoicePitchChange={setVoicePitch}
        voiceVolume={voiceVolume}
        onVoiceVolumeChange={setVoiceVolume}
      />
    </div>
  );
}

export default App;<|MERGE_RESOLUTION|>--- conflicted
+++ resolved
@@ -1,14 +1,10 @@
 import React, { useState, useEffect, useRef } from 'react';
 import { Button } from '@/components/ui/button';
-<<<<<<< HEAD
-import { voiceService } from '@/services/voiceService';
-=======
 import { VoicePickerDialog } from '@/components/VoicePickerDialog';
 import { VoiceVisualizer } from '@/components/VoiceVisualizer';
 import { VoiceControls } from '@/components/VoiceControls';
 import { MobileVoiceControls } from '@/components/MobileVoiceControls';
 import { AccessibilitySettings } from '@/components/AccessibilitySettings';
->>>>>>> 6f125a13
 
 function App() {
   const [message, setMessage] = useState('');
@@ -127,20 +123,6 @@
   };
 
   const speakMessage = (text: string) => {
-<<<<<<< HEAD
-    // Use the new voice service with automatic fallback
-    voiceService.speak(text, {
-      provider: 'browser-native', // Start with browser-native, can be configured
-      accent: 'en-US-Southern',
-      quality: 'low-latency',
-      rate: 0.95,
-      pitch: 1.0,
-      volume: 1.0,
-      voiceName: selectedVoice?.name
-    }).catch(error => {
-      console.error('Error speaking message:', error);
-    });
-=======
     // Cancel any ongoing speech
     window.speechSynthesis.cancel();
 
@@ -167,7 +149,6 @@
     currentUtteranceRef.current = utterance;
     setLastMessage(text);
     window.speechSynthesis.speak(utterance);
->>>>>>> 6f125a13
   };
 
   const pauseSpeech = () => {
